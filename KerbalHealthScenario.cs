﻿using System;
using System.Collections.Generic;
using System.IO;
using UnityEngine;
using KSP.UI.Screens;
using KSP.Localization;

namespace KerbalHealth
{
    /// <summary>
    /// Main class for processing kerbals' health
    /// </summary>
    [KSPScenario(ScenarioCreationOptions.AddToAllGames, GameScenes.SPACECENTER, GameScenes.TRACKSTATION, GameScenes.FLIGHT, GameScenes.EDITOR)]
    public class KerbalHealthScenario : ScenarioModule
    {
        static double lastUpdated;  // UT at last health update
        static double nextEventTime;  // UT when (or after) next event check occurs
        Version version;  // Current Kerbal Health version

        List<RadStorm> radStorms = new List<RadStorm>();

        ApplicationLauncherButton appLauncherButton;
        IButton toolbarButton;
        SortedList<ProtoCrewMember, KerbalHealthStatus> kerbals;
        bool dirty = false, crewChanged = false, vesselChanged = false;
        const int colNumMain = 8, colNumDetails = 6;  // # of columns in Health Monitor
        const int colWidth = 100;  // Width of a cell
        const int colSpacing = 10;
        const int gridWidthList = colNumMain * (colWidth + colSpacing) - colSpacing,
            gridWidthDetails = colNumDetails * (colWidth + colSpacing) - colSpacing;  // Grid width
        Rect monitorPosition = new Rect(0.5f, 0.5f, gridWidthList, 200);
        PopupDialog monitorWindow;  // Health Monitor window
        System.Collections.Generic.List<DialogGUIBase> gridContents;  // Health Monitor grid's labels
        KerbalHealthStatus selectedKHS = null;  // Currently selected kerbal for details view, null if list is shown
        int page = 1;  // Current page in the list of kerbals

        public void Start()
        {
            if (!Core.ModEnabled) return;
            Core.Log("KerbalHealthScenario.Start", Core.LogLevel.Important);
            if (Core.IsInEditor)
            {
                Core.Log("Skipping KerbalHealthScenario initialization in Editor.", Core.LogLevel.Important);
                return;
            }
            Core.Log(Core.Factors.Count + " factors initialized.");
            Core.KerbalHealthList.RegisterKerbals();
            vesselChanged = true;

            lastUpdated = Planetarium.GetUniversalTime();
            nextEventTime = lastUpdated + GetNextEventInterval();

            GameEvents.onCrewOnEva.Add(OnKerbalEva);
            GameEvents.onCrewBoardVessel.Add(onCrewBoardVessel);
            GameEvents.onCrewKilled.Add(OnCrewKilled);
            GameEvents.OnCrewmemberHired.Add(OnCrewmemberHired);
            GameEvents.OnCrewmemberSacked.Add(OnCrewmemberSacked);
            GameEvents.onKerbalAdded.Add(OnKerbalAdded);
            GameEvents.onKerbalRemoved.Add(OnKerbalRemoved);
            GameEvents.onKerbalNameChanged.Add(OnKerbalNameChanged);
            GameEvents.OnProgressComplete.Add(OnProgressComplete);
            GameEvents.onVesselWasModified.Add(onVesselWasModified);

            if (!DFWrapper.InstanceExists)
            {
                Core.Log("Initializing DFWrapper...", Core.LogLevel.Important);
                DFWrapper.InitDFWrapper();
                if (DFWrapper.InstanceExists) Core.Log("DFWrapper initialized.", Core.LogLevel.Important);
                else Core.Log("Could not initialize DFWrapper.", Core.LogLevel.Important);
            }
            if (DFWrapper.InstanceExists)
            {
                EventData<Part, ProtoCrewMember> dfEvent;
                dfEvent = GameEvents.FindEvent<EventData<Part, ProtoCrewMember>>("onKerbalFrozen");
                if (dfEvent != null) dfEvent.Add(OnKerbalFrozen);
                else Core.Log("Could not find onKerbalFrozen event!", Core.LogLevel.Error);
                dfEvent = GameEvents.FindEvent<EventData<Part, ProtoCrewMember>>("onKerbalThaw");
                if (dfEvent != null) dfEvent.Add(OnKerbalThaw);
                else Core.Log("Could not find onKerbalThaw event!", Core.LogLevel.Error);
            }

            if (Core.ShowAppLauncherButton)
            {
                Core.Log("Registering AppLauncher button...", Core.LogLevel.Important);
                Texture2D icon = new Texture2D(38, 38);
                icon.LoadImage(System.IO.File.ReadAllBytes(Path.Combine(Path.GetDirectoryName(System.Reflection.Assembly.GetExecutingAssembly().Location), "icon.png")));
                appLauncherButton = ApplicationLauncher.Instance.AddModApplication(DisplayData, UndisplayData, null, null, null, null, ApplicationLauncher.AppScenes.ALWAYS, icon);
            }
            if (ToolbarManager.ToolbarAvailable)
            {
                Core.Log("Registering Blizzy's Toolbar button...", Core.LogLevel.Important);
                toolbarButton = ToolbarManager.Instance.add("KerbalHealth", "HealthMonitor");
                toolbarButton.Text = "Kerbal Health Monitor";
                toolbarButton.TexturePath = "KerbalHealth/toolbar";
                toolbarButton.ToolTip = "Kerbal Health";
                toolbarButton.OnClick += (e) => { if (monitorWindow == null) DisplayData(); else UndisplayData(); };
            }

            // Automatically updating settings from older versions
            Version v = System.Reflection.Assembly.GetExecutingAssembly().GetName().Version;
            if (version != v)
            {
                Core.Log("Current mod version " + v + " is different from v" + version + " used to save the game. Most likely, Kerbal Health has been recently updated.", Core.LogLevel.Important);
                if ((version < new Version("1.1.0")) && (HighLogic.CurrentGame.Parameters.CustomParams<KerbalHealthFactorsSettings>().ConfinementBaseFactor != -3) && (Planetarium.GetUniversalTime() > 0))
                {
                    Core.Log("Confinement Factor is " + HighLogic.CurrentGame.Parameters.CustomParams<KerbalHealthFactorsSettings>().ConfinementBaseFactor + " instead of -3. Automatically fixing.");
                    HighLogic.CurrentGame.Parameters.CustomParams<KerbalHealthFactorsSettings>().ConfinementBaseFactor = -3;
                    Core.ShowMessage(Localizer.Format("#KH_Versionmsg", v.ToString(3)), true);//"Kerbal Health has been updated to v" +  + ". Confinement factor value has been reset to -3. It is recommended that you load each crewed vessel briefly to update Kerbal Health cache."
                }
                if (version < new Version("1.2.1.2"))
                {
                    Core.Log("Pre-1.3 radiation settings: " + HighLogic.CurrentGame.Parameters.CustomParams<KerbalHealthRadiationSettings>().InSpaceHighCoefficient.ToString("P0") + " / " + HighLogic.CurrentGame.Parameters.CustomParams<KerbalHealthRadiationSettings>().InSpaceLowCoefficient.ToString("P0") + " / " + HighLogic.CurrentGame.Parameters.CustomParams<KerbalHealthRadiationSettings>().StratoCoefficient.ToString("P0") + " / " + HighLogic.CurrentGame.Parameters.CustomParams<KerbalHealthRadiationSettings>().TroposphereCoefficient.ToString("P0") + " / " + HighLogic.CurrentGame.Parameters.CustomParams<KerbalHealthRadiationSettings>().GalacticRadiation.ToString("F0") + " / " + HighLogic.CurrentGame.Parameters.CustomParams<KerbalHealthRadiationSettings>().SolarRadiation.ToString("F0"));
                    HighLogic.CurrentGame.Parameters.CustomParams<KerbalHealthRadiationSettings>().RadiationEffect = 0.1f;
                    HighLogic.CurrentGame.Parameters.CustomParams<KerbalHealthRadiationSettings>().InSpaceHighCoefficient = 0.3f;
                    HighLogic.CurrentGame.Parameters.CustomParams<KerbalHealthRadiationSettings>().InSpaceLowCoefficient = 0.2f;
                    HighLogic.CurrentGame.Parameters.CustomParams<KerbalHealthRadiationSettings>().StratoCoefficient = 0.2f;
                    HighLogic.CurrentGame.Parameters.CustomParams<KerbalHealthRadiationSettings>().TroposphereCoefficient = 0.01f;
<<<<<<< HEAD
                    Core.ShowMessage("Kerbal Health has been updated to v" + v.ToString() + ". Radiation settings have been reset. It is recommended that you load each crewed vessel briefly to update Kerbal Health cache.", true);
=======
                    HighLogic.CurrentGame.Parameters.CustomParams<KerbalHealthRadiationSettings>().SolarRadiation = 5000;
                    HighLogic.CurrentGame.Parameters.CustomParams<KerbalHealthRadiationSettings>().GalacticRadiation = 15000;
                    Core.ShowMessage(Localizer.Format("#KH_Versionmsg2", v.ToString()), true);//"Kerbal Health has been updated to v" + + ". Radiation settings have been reset. It is recommended that you load each crewed vessel briefly to update Kerbal Health cache."
>>>>>>> 2a3428bc
                }
                if (version < new Version("1.3.8.1"))
                {
                    Core.Log("Pre-1.3.9 Stress factor: " + HighLogic.CurrentGame.Parameters.CustomParams<KerbalHealthFactorsSettings>().StressFactor);
                    HighLogic.CurrentGame.Parameters.CustomParams<KerbalHealthFactorsSettings>().StressFactor = -2;
                    Core.SolarRadiation = 2500;
                    Core.GalacticRadiation = 12500;
                    Core.InSpaceHighCoefficient = 0.4f;
                    Core.TrainingEnabled = false;
                    Core.ShowMessage("Kerbal Health has been updated to v" + v.ToString() + ". Solar and Galactic radiation intensities and high-space radiation level adjusted. Stress (formerly Assigned) factor has been reset to -2. Kerbals' training is currently disabled. Please check difficulty settings if you want to enable it and then check every crewed vessel to update Kerbal Health cache.", true);
                }
                version = v;
            }
            else Core.Log("Kerbal Health v" + version);
            Core.Log("KerbalHealthScenario.Start finished.", Core.LogLevel.Important);
        }

        public void OnDisable()
        {
            Core.Log("KerbalHealthScenario.OnDisable", Core.LogLevel.Important);
            if (Core.IsInEditor) return;
            UndisplayData();

            GameEvents.onCrewOnEva.Remove(OnKerbalEva);
            GameEvents.onCrewBoardVessel.Remove(onCrewBoardVessel);
            GameEvents.onCrewKilled.Remove(OnCrewKilled);
            GameEvents.OnCrewmemberHired.Remove(OnCrewmemberHired);
            GameEvents.OnCrewmemberSacked.Remove(OnCrewmemberSacked);
            GameEvents.onKerbalAdded.Remove(OnKerbalAdded);
            GameEvents.onKerbalRemoved.Remove(OnKerbalRemoved);
            GameEvents.onKerbalNameChange.Remove(OnKerbalNameChanged);
            GameEvents.OnProgressComplete.Remove(OnProgressComplete);
            GameEvents.onVesselWasModified.Remove(onVesselWasModified);

            EventData<Part, ProtoCrewMember> dfEvent;
            dfEvent = GameEvents.FindEvent<EventData<Part, ProtoCrewMember>>("onKerbalFrozen");
            if (dfEvent != null) dfEvent.Remove(OnKerbalFrozen);
            dfEvent = GameEvents.FindEvent<EventData<Part, ProtoCrewMember>>("onKerbalThaw");
            if (dfEvent != null) dfEvent.Remove(OnKerbalThaw);

            if (toolbarButton != null) toolbarButton.Destroy();
            if ((appLauncherButton != null) && (ApplicationLauncher.Instance != null))
                ApplicationLauncher.Instance.RemoveModApplication(appLauncherButton);
            Core.Log("KerbalHealthScenario.OnDisable finished.", Core.LogLevel.Important);
        }

        /// <summary>
        /// Marks the kerbal as being on EVA to apply EVA-only effects
        /// </summary>
        /// <param name="action"></param>
        public void OnKerbalEva(GameEvents.FromToAction<Part, Part> action)
        {
            if (!Core.ModEnabled) return;
            Core.Log(action.to.protoModuleCrew[0].name + " went on EVA from " + action.from.name + ".", Core.LogLevel.Important);
            Core.KerbalHealthList.Find(action.to.protoModuleCrew[0]).IsOnEVA = true;
            vesselChanged = true;
            UpdateKerbals(true);
        }

        public void onCrewBoardVessel(GameEvents.FromToAction<Part, Part> action)
        {
            if (!Core.ModEnabled) return;
            Core.Log("onCrewBoardVessel(<'" + action.from.name + "', '" + action.to.name + "'>)");
            foreach (ProtoCrewMember pcm in action.to.protoModuleCrew)
                Core.KerbalHealthList.Find(pcm).IsOnEVA = false;
            vesselChanged = true;
            UpdateKerbals(true);
        }

        public void OnCrewKilled(EventReport er)
        {
            if (!Core.ModEnabled) return;
            Core.Log("OnCrewKilled(<'" + er.msg + "', " + er.sender + ", " + er.other + ">)", Core.LogLevel.Important);
            Core.KerbalHealthList.Remove(er.sender);
            dirty = crewChanged = true;
        }

        public void OnCrewmemberHired(ProtoCrewMember pcm, int i)
        {
            Core.Log("OnCrewmemberHired('" + pcm.name + "', " + i + ")", Core.LogLevel.Important);
            dirty = crewChanged = true;
        }

        public void OnCrewmemberSacked(ProtoCrewMember pcm, int i)
        {
            Core.Log("OnCrewmemberSacked('" + pcm.name + "', " + i + ")", Core.LogLevel.Important);
            Core.KerbalHealthList.Remove(pcm.name);
            dirty = crewChanged = true;
        }

        public void OnKerbalAdded(ProtoCrewMember pcm)
        {
            if (!Core.ModEnabled) return;
            Core.Log("OnKerbalAdded('" + pcm.name + "')", Core.LogLevel.Important);
            if ((pcm.type == ProtoCrewMember.KerbalType.Applicant) || (pcm.type == ProtoCrewMember.KerbalType.Unowned))
            {
                Core.Log("The kerbal is " + pcm.type + ". Skipping.", Core.LogLevel.Important);
                return;
            }
            Core.KerbalHealthList.Add(pcm.name);
            dirty = crewChanged = true;
        }

        public void OnKerbalRemoved(ProtoCrewMember pcm)
        {
            if (!Core.ModEnabled) return;
            Core.Log("OnKerbalRemoved('" + pcm.name + "')", Core.LogLevel.Important);
            Core.KerbalHealthList.Remove(pcm.name);
            dirty = crewChanged = true;
        }

        public void OnKerbalNameChanged(ProtoCrewMember pcm, string name1, string name2)
        {
            if (!Core.ModEnabled) return;
            Core.Log("OnKerbalNameChanged('" + pcm.name + "', '" + name1 + "', '" + name2 + "')", Core.LogLevel.Important);
            Core.KerbalHealthList.Rename(name1, name2);
            dirty = true;
        }

        public void OnKerbalFrozen(Part part, ProtoCrewMember pcm)
        {
            if (!Core.ModEnabled) return;
            Core.Log("OnKerbalFrozen('" + part.name + "', '" + pcm.name + "')", Core.LogLevel.Important);
            Core.KerbalHealthList.Find(pcm).IsFrozen = true;
            dirty = true;
        }

        public void OnKerbalThaw(Part part, ProtoCrewMember pcm)
        {
            if (!Core.ModEnabled) return;
            Core.Log("OnKerbalThaw('" + part.name + "', '" + pcm.name + "')", Core.LogLevel.Important);
            Core.KerbalHealthList.Find(pcm).IsFrozen = false;
            dirty = true;
        }

        /// <summary>
        /// Checks if an anomaly has just been discovered and awards quirks to a random discoverer
        /// </summary>
        /// <param name="n"></param>
        public void OnProgressComplete(ProgressNode n)
        {
            if (!Core.ModEnabled) return;
            Core.Log("OnProgressComplete(" + n.Id + ")");
            if (n is KSPAchievements.PointOfInterest poi)
            {
                Core.Log("Reached anomaly: " + poi.Id + " on " + poi.body, Core.LogLevel.Important);
                if ((Core.rand.NextDouble() < HighLogic.CurrentGame.Parameters.CustomParams<KerbalHealthQuirkSettings>().AnomalyQuirkChance) && (FlightGlobals.ActiveVessel.GetCrewCount() > 0))
                {
                    List<ProtoCrewMember> crew = FlightGlobals.ActiveVessel.GetVesselCrew();
                    ProtoCrewMember pcm = crew[Core.rand.Next(crew.Count)];
                    Quirk q = Core.KerbalHealthList.Find(pcm).AddRandomQuirk();
                    if (q != null) Core.Log(pcm.name + " was awarded " + q.Title + " quirk for discovering an anomaly.", Core.LogLevel.Important);
                }
            }
        }

        public void onVesselWasModified(Vessel v)
        {
            Core.Log("onVesselWasModified('" + v.name + "')");
            vesselChanged = true;
        }

        public void TrainVessel(Vessel v)
        {
            if (v == null) return;
            Core.Log("KerbalHealthScenario.TrainVessel('" + v.vesselName + "')");
            foreach (ProtoCrewMember pcm in v.GetVesselCrew())
                Core.KerbalHealthList.Find(pcm).StartTraining(v.Parts, v.vesselName);
        }

        /// <summary>
        /// Next event update is scheduled after a random period of time, between 0 and 2 days
        /// </summary>
        /// <returns></returns>
        double GetNextEventInterval() => Core.rand.NextDouble() * KSPUtil.dateTimeFormatter.Day * 2;

        void ProcessRadStorms()
        {
            Core.Log("ProcessRadStorms");
            Dictionary<int, RadStorm> targets = new Dictionary<int, RadStorm>
            { { Planetarium.fetch.Home.name.GetHashCode(), new RadStorm(Planetarium.fetch.Home) } };
            foreach (ProtoCrewMember pcm in HighLogic.fetch.currentGame.CrewRoster.Kerbals(ProtoCrewMember.RosterStatus.Assigned))
            {
                Vessel v = Core.KerbalVessel(pcm);
                if (v == null) continue;
                CelestialBody b = v.mainBody;
                Core.Log(pcm.name + " is in " + v.vesselName + " in " + b.name + "'s SOI.");
                int k;
                if (b == Planetarium.fetch.Sun)
                {
                    k = (int)v.persistentId;
                    if (!targets.ContainsKey(k)) targets.Add(k, new RadStorm(v));
                }
                else
                {
                    b = Core.GetPlanet(b);
                    k = b.name.GetHashCode();
                    if (!targets.ContainsKey(k)) targets.Add(k, new RadStorm(b));
                }
            }
            Core.Log(targets.Count + " potential radstorm targets found.");
            Core.Log("Current solar cycle phase: " + Core.SolarCyclePhase.ToString("P2") + " through. Radstorm chance: " + Core.RadStormChance);

            foreach (RadStorm t in targets.Values)
                if (Core.rand.NextDouble() < Core.RadStormChance * Core.RadStormFrequency)
                {
                    RadStormType rst = Core.GetRandomRadStormType();
                    double delay = t.DistanceFromSun / rst.GetVelocity();
                    t.Magnitutde = rst.GetMagnitude();
                    Core.Log("Radstorm will hit " + t.Name + " travel distance: " + t.DistanceFromSun.ToString("F0") + " m; travel time: " + delay.ToString("N0") + " s; magnitude " + t.Magnitutde.ToString("N0"));
                    t.Time = Planetarium.GetUniversalTime() + delay;
                    Core.ShowMessage("A radiation storm of <color=\"yellow\">" + rst.Name + "</color> strength is going to hit <color=\"yellow\">" + t.Name + "</color> on <color=\"yellow\">" + KSPUtil.PrintDate(t.Time, true) + "</color>!", true);
                    radStorms.Add(t);
                }
                else Core.Log("No radstorm for " + t.Name);
        }

        /// <summary>
        /// The main method for updating all kerbals' health and processing events
        /// </summary>
        /// <param name="forced">Whether to process kerbals regardless of the amount of time passed</param>
        void UpdateKerbals(bool forced)
        {
            double time = Planetarium.GetUniversalTime();
            double timePassed = time - lastUpdated;
            if (timePassed <= 0) return;
            if (forced || ((timePassed >= Core.UpdateInterval) && (timePassed >= Core.MinUpdateInterval * TimeWarp.CurrentRate)))
            {
                Core.Log("UT is " + time + ". Updating for " + timePassed + " seconds.");
                Core.ClearCache();
                if (HighLogic.LoadedSceneIsFlight && vesselChanged)
                {
                    Core.Log("Vessel has changed or just loaded. Ordering kerbals to train for it in-flight.");
                    foreach (Vessel v in FlightGlobals.VesselsLoaded) TrainVessel(v);
                    vesselChanged = false;
                }

                if (Core.RadiationEnabled && Core.RadStormsEnabled)
                    for (int i = 0; i < radStorms.Count; i++)
                        if (time >= radStorms[i].Time)
                        {
                            Core.Log("Radstorm " + i + " hits " + radStorms[i].Name + " with magnitude of " + radStorms[i].Magnitutde, Core.LogLevel.Important);
                            int j = 0;
                            double m = radStorms[i].Magnitutde * KerbalHealthStatus.GetSolarRadiationProportion(radStorms[i].DistanceFromSun) * Core.RadStormMagnitude;
                            string s = "Radstorm of nominal magnitude <color=\"yellow\">" + Core.PrefixFormat(m, 5) + " BED</color> has just hit <color=\"yellow\">" + radStorms[i].Name + "</color>. Affected kerbals:";
                            foreach (KerbalHealthStatus khs in Core.KerbalHealthList.Values)
                                if (radStorms[i].Affects(khs.PCM))
                                {
                                    double d = m * KerbalHealthStatus.GetCosmicRadiationRate(Core.KerbalVessel(khs.PCM)) * khs.ShelterExposure;
                                    khs.AddDose(d);
                                    Core.Log("The radstorm irradiates " + khs.Name + " by " + d.ToString("N0") + " BED.");
                                    s += "\r\n- <color=\"yellow\">" + khs.Name + "</color> for <color=\"yellow\">" + Core.PrefixFormat(d, 5) + " BED</color>";
                                    j++;
                                }
                            if (j > 0) Core.ShowMessage(s, true);
                            radStorms.RemoveAt(i--);
                        }

                Core.KerbalHealthList.Update(timePassed);
                lastUpdated = time;
                while (time >= nextEventTime)  // Can take several turns of event processing at high time warp
                {
                    if (Core.ConditionsEnabled)
                    {
                        Core.Log("Processing conditions...");
                        foreach (KerbalHealthStatus khs in Core.KerbalHealthList.Values)
                        {
                            ProtoCrewMember pcm = khs.PCM;
                            if (khs.IsFrozen || khs.IsDecontaminating || !Core.IsKerbalTrackable(pcm)) continue;
                            for (int i = 0; i < khs.Conditions.Count; i++)
                            {
                                HealthCondition hc = khs.Conditions[i];
                                foreach (Outcome o in hc.Outcomes)
                                    if (Core.rand.NextDouble() < o.GetChancePerDay(pcm) * HighLogic.CurrentGame.Parameters.CustomParams<KerbalHealthQuirkSettings>().ConditionsChance)
                                    {
                                        Core.Log("Condition " + hc.Name + " has outcome: " + o);
                                        if (o.Condition != "") khs.AddCondition(o.Condition);
                                        if (o.RemoveOldCondition)
                                        {
                                            khs.RemoveCondition(hc);
                                            i--;
                                            break;
                                        }
                                    }
                            }
                            foreach (HealthCondition hc in Core.HealthConditions.Values)
                                if ((hc.ChancePerDay > 0) && (hc.Stackable || !khs.HasCondition(hc)) && hc.IsCompatibleWith(khs.Conditions) && hc.Logic.Test(pcm) && (Core.rand.NextDouble() < hc.GetChancePerDay(pcm) * HighLogic.CurrentGame.Parameters.CustomParams<KerbalHealthQuirkSettings>().ConditionsChance))
                                {
                                    Core.Log(khs.Name + " acquires " + hc.Name + " condition.");
                                    khs.AddCondition(hc);
                                }
                        }
                    }
                    if (Core.RadiationEnabled && Core.RadStormsEnabled) ProcessRadStorms();
                    nextEventTime += GetNextEventInterval();
                    if (Core.RadiationEnabled && Core.RadiationEnabled && (Core.GetYear(nextEventTime) > Core.GetYear(Planetarium.GetUniversalTime())))
                    {
                        Core.Log("Showing solar weather summary.", Core.LogLevel.Important);
                        Core.ShowMessage("You are " + (Core.SolarCyclePhase * 100).ToString("N1") + " through solar cycle " + Math.Truncate(Planetarium.GetUniversalTime() / Core.SolarCycleDuration + 1).ToString("N0") + ". Current mean time between radiation storms is " + (1 / Core.RadStormChance / Core.RadStormFrequency).ToString("N0") + " days.", false);
                    }
                    Core.Log("Next event processing is scheduled at " + KSPUtil.PrintDateCompact(nextEventTime, true), Core.LogLevel.Important);
                }
                dirty = true;
            }
        }

        public void FixedUpdate()
        { if (Core.ModEnabled && !Core.IsInEditor) UpdateKerbals(false); }

        int LinesPerPage => HighLogic.CurrentGame.Parameters.CustomParams<KerbalHealthGeneralSettings>().LinesPerPage;

        bool ShowPages => Core.KerbalHealthList.Count > LinesPerPage;

        int PageCount => (int)System.Math.Ceiling((double)(Core.KerbalHealthList.Count) / LinesPerPage);

        int FirstLine => (page - 1) * LinesPerPage;

        int LineCount => System.Math.Min(Core.KerbalHealthList.Count - FirstLine, LinesPerPage);

        void FirstPage()
        {
            dirty = page != PageCount;
            page = 1;
            if (!dirty) Invalidate();
        }

        void PageUp()
        {
            dirty = page != PageCount;
            if (page > 1) page--;
            if (!dirty) Invalidate();
        }

        void PageDown()
        {
            if (page < PageCount) page++;
            if (page == PageCount) Invalidate();
            else dirty = true;
        }

        void LastPage()
        {
            page = PageCount;
            Invalidate();
        }

        /// <summary>
        /// Shows Health monitor when the AppLauncher/Blizzy's Toolbar button is clicked
        /// </summary>
        public void DisplayData()
        {
            Core.Log("KerbalHealthScenario.DisplayData", Core.LogLevel.Important);
            if (HighLogic.LoadedSceneIsFlight) Core.Log("Current vessel id = " + FlightGlobals.ActiveVessel.persistentId);
            UpdateKerbals(true);
            if (selectedKHS == null)
            {
                Core.Log("No kerbal selected, showing overall list.");

                // Preparing a sorted list of kerbals
                kerbals = new SortedList<ProtoCrewMember, KerbalHealthStatus>(new KerbalComparer(HighLogic.CurrentGame.Parameters.CustomParams<KerbalHealthGeneralSettings>().SortByLocation));
                foreach (KerbalHealthStatus khs in Core.KerbalHealthList.Values)
                    kerbals.Add(khs.PCM, khs);

                DialogGUILayoutBase layout = new DialogGUIVerticalLayout(true, true);
                if (page > PageCount) page = PageCount;
                if (ShowPages) layout.AddChild(new DialogGUIHorizontalLayout(true, false,
                    new DialogGUIButton("<<", FirstPage, () => (page > 1), true),
                    new DialogGUIButton("<", PageUp, () => (page > 1), false),
                    new DialogGUIHorizontalLayout(TextAnchor.LowerCenter, new DialogGUILabel("Page " + page + "/" + PageCount)),
                    new DialogGUIButton(">", PageDown, () => (page < PageCount), false),
                    new DialogGUIButton(">>", LastPage, () => (page < PageCount), true)));
                gridContents = new List<DialogGUIBase>((Core.KerbalHealthList.Count + 1) * colNumMain);

                // Creating column titles
                gridContents.Add(new DialogGUILabel("<b><color=\"white\">" + Localizer.Format("#KH_HM_Name") + "</color></b>", true));//Name
                gridContents.Add(new DialogGUILabel("<b><color=\"white\">" + Localizer.Format("#KH_HM_Location") + "</color></b>", true));//Location
                gridContents.Add(new DialogGUILabel("<b><color=\"white\">" + Localizer.Format("#KH_HM_Condition") + "</color></b>", true));//Condition
                gridContents.Add(new DialogGUILabel("<b><color=\"white\">" + Localizer.Format("#KH_HM_Health") + "</color></b>", true));//Health
                gridContents.Add(new DialogGUILabel("<b><color=\"white\">" + Localizer.Format("#KH_HM_Changeperday") + "</color></b>", true));//Change/day
                gridContents.Add(new DialogGUILabel("<b><color=\"white\">" + Localizer.Format("#KH_HM_TimeLeft") + "</color></b>", true));//Time Left
                gridContents.Add(new DialogGUILabel("<b><color=\"white\">" + Localizer.Format("#KH_HM_Radiation") + "</color></b>", true));//Radiation
                gridContents.Add(new DialogGUILabel("", true));

                // Initializing Health Monitor's grid with empty labels, to be filled in Update()
                for (int i = FirstLine; i < FirstLine + LineCount; i++)
                {
                    for (int j = 0; j < colNumMain - 1; j++)
                        gridContents.Add(new DialogGUILabel("", true));
                    gridContents.Add(new DialogGUIButton<int>(Localizer.Format("#KH_HM_Details"), (n) => { selectedKHS = kerbals.Values[n]; Invalidate(); }, i));//"Details"
                }
                layout.AddChild(new DialogGUIGridLayout(new RectOffset(0, 0, 0, 0), new Vector2(colWidth, 30), new Vector2(colSpacing, 10), UnityEngine.UI.GridLayoutGroup.Corner.UpperLeft, UnityEngine.UI.GridLayoutGroup.Axis.Horizontal, TextAnchor.MiddleCenter, UnityEngine.UI.GridLayoutGroup.Constraint.FixedColumnCount, colNumMain, gridContents.ToArray()));
                monitorPosition.width = gridWidthList + 10;
                monitorWindow = PopupDialog.SpawnPopupDialog(new Vector2(0.5f, 0.5f), new Vector2(0.5f, 0.5f), new MultiOptionDialog("Health Monitor", "", Localizer.Format("#KH_HM_windowtitle"), HighLogic.UISkin, monitorPosition, layout), false, HighLogic.UISkin, false);//"Health Monitor"
            }

            else
            {
                // Creating the grid for detailed view, which will be filled in Update method
                Core.Log("Showing details for " + selectedKHS.Name + ".");
                gridContents = new List<DialogGUIBase>();
                gridContents.Add(new DialogGUILabel(Localizer.Format("#KH_HM_DName")));//"Name:"
                gridContents.Add(new DialogGUILabel(""));
                gridContents.Add(new DialogGUILabel(Localizer.Format("#KH_HM_DLevel")));//"Level:"
                gridContents.Add(new DialogGUILabel(""));
                gridContents.Add(new DialogGUILabel(Localizer.Format("#KH_HM_DCondition")));//"Condition:"
                gridContents.Add(new DialogGUILabel(""));
                gridContents.Add(new DialogGUILabel(Localizer.Format("#KH_HM_DQuirks")));//"Quirks:"
                gridContents.Add(new DialogGUILabel(""));
                gridContents.Add(new DialogGUILabel(Localizer.Format("#KH_HM_DMaxHP")));//"Max HP:"
                gridContents.Add(new DialogGUILabel(""));
                gridContents.Add(new DialogGUILabel(Localizer.Format("#KH_HM_DHp")));//"HP:"
                gridContents.Add(new DialogGUILabel(""));
                gridContents.Add(new DialogGUILabel(Localizer.Format("#KH_HM_DHPChange")));//"HP Change:"
                gridContents.Add(new DialogGUILabel(""));
                if (Core.IsKerbalLoaded(selectedKHS.PCM) && !selectedKHS.HasCondition("Frozen"))
                    foreach (HealthFactor f in Core.Factors)
                    {
                        gridContents.Add(new DialogGUILabel(f.Title + ":"));
                        gridContents.Add(new DialogGUILabel(""));
                    }
<<<<<<< HEAD
                gridContents.Add(new DialogGUILabel("Training:"));
                gridContents.Add(new DialogGUIHorizontalLayout(
                    new DialogGUILabel(""),
                    new DialogGUIButton("?", OnTrainingInfo, 20, 20, false)));
                gridContents.Add(new DialogGUILabel("Recuperation:"));
=======
                gridContents.Add(new DialogGUILabel(Localizer.Format("#KH_HM_DRecuperation")));//"Recuperation:"
>>>>>>> 2a3428bc
                gridContents.Add(new DialogGUILabel(""));
                gridContents.Add(new DialogGUILabel(Localizer.Format("#KH_HM_DExposure")));//"Exposure:"
                gridContents.Add(new DialogGUILabel(""));
<<<<<<< HEAD
                gridContents.Add(new DialogGUILabel("Shelter Exposure:"));
                gridContents.Add(new DialogGUILabel(""));
                gridContents.Add(new DialogGUILabel("Radiation:"));
=======
                gridContents.Add(new DialogGUILabel(Localizer.Format("#KH_HM_DRadiation")));//"Radiation:"
>>>>>>> 2a3428bc
                gridContents.Add(new DialogGUILabel(""));
                gridContents.Add(new DialogGUILabel(Localizer.Format("#KH_HM_DLifetimeDose")));//"Lifetime Dose:"
                gridContents.Add(new DialogGUIHorizontalLayout(
                    new DialogGUILabel(""),
<<<<<<< HEAD
                    new DialogGUIButton("Decon", OnDecontamination, 40, 20, false)));
                gridContents.Add(new DialogGUILabel("Rad HP Loss:"));
=======
                    new DialogGUIButton(Localizer.Format("#KH_HM_DDecon"), OnDecontamination, 50, 20, false)));//"Decon"
                gridContents.Add(new DialogGUILabel(Localizer.Format("#KH_HM_DRadHPLoss")));//"Rad HP Loss:"
>>>>>>> 2a3428bc
                gridContents.Add(new DialogGUILabel(""));
                monitorPosition.width = gridWidthDetails + 10;
                monitorWindow = PopupDialog.SpawnPopupDialog(new Vector2(0.5f, 0.5f), new Vector2(0.5f, 0.5f), new MultiOptionDialog("Health Monitor", "", Localizer.Format("#KH_HM_Dwindowtitle"), HighLogic.UISkin, monitorPosition, new DialogGUIVerticalLayout(new DialogGUIGridLayout(new RectOffset(3, 3, 3, 3), new Vector2(colWidth, 40), new Vector2(colSpacing, 10), UnityEngine.UI.GridLayoutGroup.Corner.UpperLeft, UnityEngine.UI.GridLayoutGroup.Axis.Horizontal, TextAnchor.MiddleCenter, UnityEngine.UI.GridLayoutGroup.Constraint.FixedColumnCount, colNumDetails, gridContents.ToArray()), new DialogGUIButton(Localizer.Format("#KH_HM_backbtn"), () => { selectedKHS = null; Invalidate(); }, gridWidthDetails, 20, false))), false, HighLogic.UISkin, false);//"Health Details""Back"
            }
            dirty = true;
        }

        /// <summary>
        /// Hides the Health Monitor window
        /// </summary>
        public void UndisplayData()
        {
            if (monitorWindow != null)
            {
                Vector3 v = monitorWindow.RTrf.position;
                monitorPosition = new Rect(v.x / Screen.width + 0.5f, v.y / Screen.height + 0.5f, gridWidthList + 20, 50);
                monitorWindow.Dismiss();
            }
        }

        void Invalidate()
        {
            UndisplayData();
            DisplayData();
        }

        void OnTrainingInfo()
        {
            if (selectedKHS == null) return;
            string msg = "<color=\"white\">" + selectedKHS.Name + "</color>" + ((selectedKHS.TrainingVessel != null)
                ? " is training for <color=\"white\">" + selectedKHS.TrainingVessel + "</color> (" + selectedKHS.TrainingFor.Count + " parts).\r\nProgress: <color=\"white\">" + (selectedKHS.TrainingLevel * 100).ToString("N1") + "% / " + (Core.TrainingCap * 100).ToString("N0") + "%</color>.\r\n<color=\"white\">" + Core.ParseUT(selectedKHS.TrainingETA, false, 10) + "</color> to go."
                : " is not currently training.");
            if (selectedKHS.TrainedVessels.Count > 0)
            {
                msg += "\r\n\n" + selectedKHS.Name + " is trained for the following vessels:";
                foreach (KeyValuePair<string, double> kvp in selectedKHS.TrainedVessels)
                    msg += "\r\n- <color=\"white\">" + kvp.Key + ":\t" + (kvp.Value * 100).ToString("N1") + "%</color>";
            }
            if (selectedKHS.FamiliarPartTypes.Count > 0)
            {
                msg += "\r\n\n<color=\"white\">" + selectedKHS.Name + "</color> is familiar with the following part types:";
                foreach (string s in selectedKHS.FamiliarPartTypes)
                    msg += "\r\n- <color=\"white\">" + (PartLoader.getPartInfoByName(s)?.title ?? s) + "</color>";
            }
            PopupDialog.SpawnPopupDialog(new MultiOptionDialog("Training Info", msg, "Training Info", HighLogic.UISkin, new DialogGUIButton("Close", null, true)), false, HighLogic.UISkin);
        }

        void OnDecontamination()
        {
            if (selectedKHS == null) return;
            string msg = "<color=\"white\">";
            Callback ok = null;
            if (selectedKHS.IsDecontaminating)
            {
                Core.Log("User ordered to stop decontamination of " + selectedKHS.Name);
                msg = Localizer.Format("#KH_DeconMsg1", selectedKHS.Name);// + " is decontaminating. If you stop it, the process will stop and they will slowly regain health."
                ok = () => { selectedKHS.StopDecontamination(); Invalidate(); };
            }
            else
            {
<<<<<<< HEAD
                if (HighLogic.CurrentGame.Mode == Game.Modes.CAREER) msg += "Your Astronaut Complex has to be <color=\"yellow\">level " + Core.DecontaminationAstronautComplexLevel + "</color> and your R&D Facility <color=\"yellow\">level " + Core.DecontaminationRNDLevel + "</color> to allow decontamination.\r\n\r\n";
                if ((HighLogic.CurrentGame.Mode == Game.Modes.CAREER) || (HighLogic.CurrentGame.Mode == Game.Modes.SCIENCE_SANDBOX)) msg += "Decontamination will cost <color=\"yellow\">" + (HighLogic.CurrentGame.Mode == Game.Modes.CAREER ? (Core.DecontaminationFundsCost.ToString("N0") + " funds and ") : "") + Core.DecontaminationScienceCost.ToString("N0") + " science</color>. ";
                msg += selectedKHS.Name + " needs to be at KSC at 100% health and have no health conditions for the process to start. Their health will be reduced by " + (Core.DecontaminationHealthLoss * 100).ToString("N0") + "% during decontamination.\r\n\r\nAt a rate of " + Core.DecontaminationRate.ToString("N0") + " banana doses/day, it is expected to take about <color=\"yellow\">" + Core.ParseUT(selectedKHS.Dose / Core.DecontaminationRate * KSPUtil.dateTimeFormatter.Day, false, 2) + "</color>.";
=======
                if (HighLogic.CurrentGame.Mode == Game.Modes.CAREER) msg += Localizer.Format("#KH_DeconMsg2", Core.DecontaminationAstronautComplexLevel,Core.DecontaminationRNDLevel);//"Your Astronaut Complex has to be <color=\"yellow\">level " +  + "</color> and your R&D Facility <color=\"yellow\">level " +  + "</color> to allow decontamination.\r\n\r\n"
                if ((HighLogic.CurrentGame.Mode == Game.Modes.CAREER) || (HighLogic.CurrentGame.Mode == Game.Modes.SCIENCE_SANDBOX)) msg += Localizer.Format("#KH_DeconMsg3", (HighLogic.CurrentGame.Mode == Game.Modes.CAREER ?  Localizer.Format("#KH_DeconMsg3_CAREERMode", Core.DecontaminationFundsCost.ToString("N0")): ""),Core.DecontaminationScienceCost.ToString("N0"));//"Decontamination will cost <color=\"yellow\">" +  +  + " science</color>. "( <<1>>" funds and ")
                msg += Localizer.Format("#KH_DeconMsg4", selectedKHS.Name,(Core.DecontaminationHealthLoss * 100).ToString("N0"),Core.DecontaminationRate.ToString("N0"),Core.ParseUT(selectedKHS.Dose / Core.DecontaminationRate * 21600, false, 2));//"<<1>> needs to be at KSC at 100% health and have no health conditions for the process to start. Their health will be reduced by <<2>>% during decontamination.\r\n\r\nAt a rate of <<3>> banana doses/day, it is expected to take about <color="yellow"><<4>></color>."
>>>>>>> 2a3428bc
                if (selectedKHS.IsReadyForDecontamination)
                    ok = () => { selectedKHS.StartDecontamination(); Invalidate(); };
                else msg += Localizer.Format("#KH_DeconMsg5");//"</color>\r\n<align=\"center\"><color=\"red\">You cannot start decontamination now.</color></align>"
            }
            PopupDialog.SpawnPopupDialog(new MultiOptionDialog("Decontamination", msg, Localizer.Format("#KH_DeconWinTitle"), HighLogic.UISkin, new DialogGUIButton(Localizer.Format("#KH_DeconWinOKbtn"), ok, () => selectedKHS.IsReadyForDecontamination, true), new DialogGUIButton(Localizer.Format("#KH_DeconWinCancelbtn"), null, true)), false, HighLogic.UISkin);//"Decontamination""OK""Cancel"
        }

        /// <summary>
        /// Displays actual values in Health Monitor
        /// </summary>
        public void Update()
        {
            if (!Core.ModEnabled)
            {
                if (monitorWindow != null) monitorWindow.Dismiss();
                return;
            }

            if ((monitorWindow == null) || !dirty) return;

            if (gridContents == null)
            {
                Core.Log("KerbalHealthScenario.gridContents is null.", Core.LogLevel.Error);
                monitorWindow.Dismiss();
                return;
            }

            if (selectedKHS == null)  // Showing list of all kerbals
            {
                if (crewChanged)
                {
                    Core.KerbalHealthList.RegisterKerbals();
                    Invalidate();
                    crewChanged = false;
                }
                // Fill the Health Monitor's grid with kerbals' health data
                for (int i = 0; i < LineCount; i++)
                {
                    KerbalHealthStatus khs = kerbals.Values[FirstLine + i];
                    bool healthFrozen = khs.IsFrozen || khs.IsDecontaminating;
                    double ch = khs.LastChangeTotal;
                    double b = khs.GetBalanceHP();
                    string formatTag = "", formatUntag = "";
                    string s = "";
                    if (healthFrozen || (ch == 0) || ((b - khs.NextConditionHP()) * ch < 0)) s = "—";
                    else
                    {
                        s = Core.ParseUT(khs.TimeToNextCondition(), false, 100);
                        if (ch < 0)
                        {
                            if (khs.TimeToNextCondition() < KSPUtil.dateTimeFormatter.Day) formatTag = "<color=\"red\">";
                            else formatTag = "<color=\"orange\">";
                            formatUntag = "</color>";
                        }
                    }
                    gridContents[(i + 1) * colNumMain].SetOptionText(formatTag + khs.Name + formatUntag);
                    gridContents[(i + 1) * colNumMain + 1].SetOptionText(formatTag + khs.LocationString + formatUntag);
                    gridContents[(i + 1) * colNumMain + 2].SetOptionText(formatTag + khs.ConditionString + formatUntag);
                    gridContents[(i + 1) * colNumMain + 3].SetOptionText(formatTag + (100 * khs.Health).ToString("F2") + "% (" + khs.HP.ToString("F2") + ")" + formatUntag);
                    gridContents[(i + 1) * colNumMain + 4].SetOptionText(formatTag + ((healthFrozen || (khs.Health >= 1)) ? "—" : (((ch > 0) ? "+" : "") + ch.ToString("F2"))) + formatUntag);
                    gridContents[(i + 1) * colNumMain + 5].SetOptionText(formatTag + s + formatUntag);
                    gridContents[(i + 1) * colNumMain + 6].SetOptionText(formatTag + Core.PrefixFormat(khs.Dose, 3) + (khs.Radiation != 0 ? " (" + Core.PrefixFormat(khs.Radiation, 3, true) + "/day)" : "") + formatUntag);
                }
            }
            else  // Showing details for one particular kerbal
            {
                ProtoCrewMember pcm = selectedKHS.PCM;
                if (pcm == null)
                {
                    selectedKHS = null;
                    Invalidate();
                }
                bool healthFrozen = selectedKHS.IsFrozen || selectedKHS.IsDecontaminating;
                gridContents[1].SetOptionText("<color=\"white\">" + selectedKHS.Name + "</color>");
                gridContents[3].SetOptionText("<color=\"white\">" + pcm.experienceLevel + "</color>");
                gridContents[5].SetOptionText("<color=\"white\">" + selectedKHS.ConditionString + "</color>");
                string s = "";
                foreach (Quirk q in selectedKHS.Quirks)
                    if (q.IsVisible) s += ((s != "") ? ", " : "") + q.Title;
                if (s == "") s = "None";
                gridContents[7].SetOptionText("<color=\"white\">" + s + "</color>");
                gridContents[9].SetOptionText("<color=\"white\">" + selectedKHS.MaxHP.ToString("F2") + "</color>");
                gridContents[11].SetOptionText("<color=\"white\">" + selectedKHS.HP.ToString("F2") + " (" + selectedKHS.Health.ToString("P2") + ")" + "</color>");
                gridContents[13].SetOptionText("<color=\"white\">" + (healthFrozen ? "—" : selectedKHS.LastChangeTotal.ToString("F2")) + "</color>");
                int i = 15;
                if (Core.IsKerbalLoaded(selectedKHS.PCM) && !healthFrozen)
                    foreach (HealthFactor f in Core.Factors)
                    {
                        gridContents[i].SetOptionText("<color=\"white\">" + (selectedKHS.Factors.ContainsKey(f.Name) ? selectedKHS.Factors[f.Name].ToString("F2") : "N/A") + "</color>");
                        i += 2;
                    }
                gridContents[i].children[0].SetOptionText("<color=\"white\">" + (((selectedKHS.PCM.rosterStatus == ProtoCrewMember.RosterStatus.Assigned) || (selectedKHS.TrainingVessel != null)) ? ((selectedKHS.TrainingLevel * 100).ToString("N0") + "%/" + (Core.TrainingCap * 100).ToString("N0") + "%") : "N/A") + "</color>");
                gridContents[i + 2].SetOptionText("<color=\"white\">" + (healthFrozen ? "N/A" : (selectedKHS.LastRecuperation.ToString("F1") + "%" + (selectedKHS.LastDecay != 0 ? ("/ " + (-selectedKHS.LastDecay).ToString("F1") + "%") : "") + " (" + selectedKHS.MarginalChange.ToString("F2") + " HP)")) + "</color>");
                gridContents[i + 4].SetOptionText("<color=\"white\">" + selectedKHS.LastExposure.ToString("P1") + "</color>");
                gridContents[i + 6].SetOptionText("<color=\"white\">" + selectedKHS.ShelterExposure.ToString("P1") + "</color>");
                gridContents[i + 8].SetOptionText("<color=\"white\">" + selectedKHS.Radiation.ToString("N0") + "/day</color>");
                gridContents[i + 10].children[0].SetOptionText("<color=\"white\">" + Core.PrefixFormat(selectedKHS.Dose, 6) + "</color>");
                gridContents[i + 12].SetOptionText("<color=\"white\">" + (1 - selectedKHS.RadiationMaxHPModifier).ToString("P2") + "</color>");
            }
            dirty = false;
        }

        public override void OnSave(ConfigNode node)
        {
            if (!Core.ModEnabled) return;
            Core.Log("KerbalHealthScenario.OnSave", Core.LogLevel.Important);
            if (!Core.IsInEditor) UpdateKerbals(true);
            node.AddValue("version", version.ToString());
            node.AddValue("nextEventTime", nextEventTime);
            int i = 0;
            foreach (KerbalHealthStatus khs in Core.KerbalHealthList.Values)
            {
                node.AddNode(khs.ConfigNode);
                i++;
            }
            foreach (RadStorm rs in radStorms)
                if (rs.Target != RadStorm.TargetType.None)
                    node.AddNode(rs.ConfigNode);
            Core.Log("KerbalHealthScenario.OnSave complete. " + i + " kerbal(s) saved.", Core.LogLevel.Important);
        }

        public override void OnLoad(ConfigNode node)
        {
            if (!Core.Loaded) Core.LoadConfig();
            if (!Core.ModEnabled) return;
            Core.Log("KerbalHealthScenario.OnLoad", Core.LogLevel.Important);
            version = new Version(Core.GetString(node, "version", System.Reflection.Assembly.GetExecutingAssembly().GetName().Version.ToString()));
            nextEventTime = Core.GetDouble(node, "nextEventTime", Planetarium.GetUniversalTime() + GetNextEventInterval());
            Core.KerbalHealthList.Clear();
            int i = 0;
            foreach (ConfigNode n in node.GetNodes("KerbalHealthStatus"))
            {
                Core.KerbalHealthList.Add(new KerbalHealthStatus(n));
                i++;
            }
            Core.Log("" + i + " kerbal(s) loaded.", Core.LogLevel.Important);
            radStorms.Clear();
            foreach (ConfigNode n in node.GetNodes("RADSTORM"))
                radStorms.Add(new RadStorm(n));
            Core.Log(radStorms.Count + " radstorms loaded.", Core.LogLevel.Important);
            lastUpdated = Planetarium.GetUniversalTime();
        }
    }

    /// <summary>
    /// Class used for ordering vessels in Health Monitor
    /// </summary>
    public class KerbalComparer : Comparer<ProtoCrewMember>
    {
        readonly bool sortByLocation;

        public int CompareLocation(ProtoCrewMember x, ProtoCrewMember y)
        {
            if (x.rosterStatus != ProtoCrewMember.RosterStatus.Assigned) return y.rosterStatus == ProtoCrewMember.RosterStatus.Assigned ? 1 : 0;
            if (y.rosterStatus != ProtoCrewMember.RosterStatus.Assigned) return -1;
            Vessel xv = Core.KerbalVessel(x), yv = Core.KerbalVessel(y);
            if (HighLogic.LoadedSceneIsFlight)
            {
                if (xv.isActiveVessel) return yv.isActiveVessel ? 0 : -1;
                if (yv.isActiveVessel) return 1;
            }
            if (xv.isEVA) return yv.isEVA ? 0 : -1;
            return yv.isEVA ? 1 : string.Compare(xv.vesselName, yv.vesselName, true);
        }

        public override int Compare(ProtoCrewMember x, ProtoCrewMember y)
        {
            if (sortByLocation)
            {
                int l = CompareLocation(x, y);
                return (l != 0) ? l : string.Compare(x.name, y.name, true);
            }
            return string.Compare(x.name, y.name, true);
        }

        public KerbalComparer(bool sortByLocation) => this.sortByLocation = sortByLocation;
    }
}
<|MERGE_RESOLUTION|>--- conflicted
+++ resolved
@@ -1,821 +1,796 @@
-﻿using System;
-using System.Collections.Generic;
-using System.IO;
-using UnityEngine;
-using KSP.UI.Screens;
-using KSP.Localization;
-
-namespace KerbalHealth
-{
-    /// <summary>
-    /// Main class for processing kerbals' health
-    /// </summary>
-    [KSPScenario(ScenarioCreationOptions.AddToAllGames, GameScenes.SPACECENTER, GameScenes.TRACKSTATION, GameScenes.FLIGHT, GameScenes.EDITOR)]
-    public class KerbalHealthScenario : ScenarioModule
-    {
-        static double lastUpdated;  // UT at last health update
-        static double nextEventTime;  // UT when (or after) next event check occurs
-        Version version;  // Current Kerbal Health version
-
-        List<RadStorm> radStorms = new List<RadStorm>();
-
-        ApplicationLauncherButton appLauncherButton;
-        IButton toolbarButton;
-        SortedList<ProtoCrewMember, KerbalHealthStatus> kerbals;
-        bool dirty = false, crewChanged = false, vesselChanged = false;
-        const int colNumMain = 8, colNumDetails = 6;  // # of columns in Health Monitor
-        const int colWidth = 100;  // Width of a cell
-        const int colSpacing = 10;
-        const int gridWidthList = colNumMain * (colWidth + colSpacing) - colSpacing,
-            gridWidthDetails = colNumDetails * (colWidth + colSpacing) - colSpacing;  // Grid width
-        Rect monitorPosition = new Rect(0.5f, 0.5f, gridWidthList, 200);
-        PopupDialog monitorWindow;  // Health Monitor window
-        System.Collections.Generic.List<DialogGUIBase> gridContents;  // Health Monitor grid's labels
-        KerbalHealthStatus selectedKHS = null;  // Currently selected kerbal for details view, null if list is shown
-        int page = 1;  // Current page in the list of kerbals
-
-        public void Start()
-        {
-            if (!Core.ModEnabled) return;
-            Core.Log("KerbalHealthScenario.Start", Core.LogLevel.Important);
-            if (Core.IsInEditor)
-            {
-                Core.Log("Skipping KerbalHealthScenario initialization in Editor.", Core.LogLevel.Important);
-                return;
-            }
-            Core.Log(Core.Factors.Count + " factors initialized.");
-            Core.KerbalHealthList.RegisterKerbals();
-            vesselChanged = true;
-
-            lastUpdated = Planetarium.GetUniversalTime();
-            nextEventTime = lastUpdated + GetNextEventInterval();
-
-            GameEvents.onCrewOnEva.Add(OnKerbalEva);
-            GameEvents.onCrewBoardVessel.Add(onCrewBoardVessel);
-            GameEvents.onCrewKilled.Add(OnCrewKilled);
-            GameEvents.OnCrewmemberHired.Add(OnCrewmemberHired);
-            GameEvents.OnCrewmemberSacked.Add(OnCrewmemberSacked);
-            GameEvents.onKerbalAdded.Add(OnKerbalAdded);
-            GameEvents.onKerbalRemoved.Add(OnKerbalRemoved);
-            GameEvents.onKerbalNameChanged.Add(OnKerbalNameChanged);
-            GameEvents.OnProgressComplete.Add(OnProgressComplete);
-            GameEvents.onVesselWasModified.Add(onVesselWasModified);
-
-            if (!DFWrapper.InstanceExists)
-            {
-                Core.Log("Initializing DFWrapper...", Core.LogLevel.Important);
-                DFWrapper.InitDFWrapper();
-                if (DFWrapper.InstanceExists) Core.Log("DFWrapper initialized.", Core.LogLevel.Important);
-                else Core.Log("Could not initialize DFWrapper.", Core.LogLevel.Important);
-            }
-            if (DFWrapper.InstanceExists)
-            {
-                EventData<Part, ProtoCrewMember> dfEvent;
-                dfEvent = GameEvents.FindEvent<EventData<Part, ProtoCrewMember>>("onKerbalFrozen");
-                if (dfEvent != null) dfEvent.Add(OnKerbalFrozen);
-                else Core.Log("Could not find onKerbalFrozen event!", Core.LogLevel.Error);
-                dfEvent = GameEvents.FindEvent<EventData<Part, ProtoCrewMember>>("onKerbalThaw");
-                if (dfEvent != null) dfEvent.Add(OnKerbalThaw);
-                else Core.Log("Could not find onKerbalThaw event!", Core.LogLevel.Error);
-            }
-
-            if (Core.ShowAppLauncherButton)
-            {
-                Core.Log("Registering AppLauncher button...", Core.LogLevel.Important);
-                Texture2D icon = new Texture2D(38, 38);
-                icon.LoadImage(System.IO.File.ReadAllBytes(Path.Combine(Path.GetDirectoryName(System.Reflection.Assembly.GetExecutingAssembly().Location), "icon.png")));
-                appLauncherButton = ApplicationLauncher.Instance.AddModApplication(DisplayData, UndisplayData, null, null, null, null, ApplicationLauncher.AppScenes.ALWAYS, icon);
-            }
-            if (ToolbarManager.ToolbarAvailable)
-            {
-                Core.Log("Registering Blizzy's Toolbar button...", Core.LogLevel.Important);
-                toolbarButton = ToolbarManager.Instance.add("KerbalHealth", "HealthMonitor");
-                toolbarButton.Text = "Kerbal Health Monitor";
-                toolbarButton.TexturePath = "KerbalHealth/toolbar";
-                toolbarButton.ToolTip = "Kerbal Health";
-                toolbarButton.OnClick += (e) => { if (monitorWindow == null) DisplayData(); else UndisplayData(); };
-            }
-
-            // Automatically updating settings from older versions
-            Version v = System.Reflection.Assembly.GetExecutingAssembly().GetName().Version;
-            if (version != v)
-            {
-                Core.Log("Current mod version " + v + " is different from v" + version + " used to save the game. Most likely, Kerbal Health has been recently updated.", Core.LogLevel.Important);
-                if ((version < new Version("1.1.0")) && (HighLogic.CurrentGame.Parameters.CustomParams<KerbalHealthFactorsSettings>().ConfinementBaseFactor != -3) && (Planetarium.GetUniversalTime() > 0))
-                {
-                    Core.Log("Confinement Factor is " + HighLogic.CurrentGame.Parameters.CustomParams<KerbalHealthFactorsSettings>().ConfinementBaseFactor + " instead of -3. Automatically fixing.");
-                    HighLogic.CurrentGame.Parameters.CustomParams<KerbalHealthFactorsSettings>().ConfinementBaseFactor = -3;
-                    Core.ShowMessage(Localizer.Format("#KH_Versionmsg", v.ToString(3)), true);//"Kerbal Health has been updated to v" +  + ". Confinement factor value has been reset to -3. It is recommended that you load each crewed vessel briefly to update Kerbal Health cache."
-                }
-                if (version < new Version("1.2.1.2"))
-                {
-                    Core.Log("Pre-1.3 radiation settings: " + HighLogic.CurrentGame.Parameters.CustomParams<KerbalHealthRadiationSettings>().InSpaceHighCoefficient.ToString("P0") + " / " + HighLogic.CurrentGame.Parameters.CustomParams<KerbalHealthRadiationSettings>().InSpaceLowCoefficient.ToString("P0") + " / " + HighLogic.CurrentGame.Parameters.CustomParams<KerbalHealthRadiationSettings>().StratoCoefficient.ToString("P0") + " / " + HighLogic.CurrentGame.Parameters.CustomParams<KerbalHealthRadiationSettings>().TroposphereCoefficient.ToString("P0") + " / " + HighLogic.CurrentGame.Parameters.CustomParams<KerbalHealthRadiationSettings>().GalacticRadiation.ToString("F0") + " / " + HighLogic.CurrentGame.Parameters.CustomParams<KerbalHealthRadiationSettings>().SolarRadiation.ToString("F0"));
-                    HighLogic.CurrentGame.Parameters.CustomParams<KerbalHealthRadiationSettings>().RadiationEffect = 0.1f;
-                    HighLogic.CurrentGame.Parameters.CustomParams<KerbalHealthRadiationSettings>().InSpaceHighCoefficient = 0.3f;
-                    HighLogic.CurrentGame.Parameters.CustomParams<KerbalHealthRadiationSettings>().InSpaceLowCoefficient = 0.2f;
-                    HighLogic.CurrentGame.Parameters.CustomParams<KerbalHealthRadiationSettings>().StratoCoefficient = 0.2f;
-                    HighLogic.CurrentGame.Parameters.CustomParams<KerbalHealthRadiationSettings>().TroposphereCoefficient = 0.01f;
-<<<<<<< HEAD
-                    Core.ShowMessage("Kerbal Health has been updated to v" + v.ToString() + ". Radiation settings have been reset. It is recommended that you load each crewed vessel briefly to update Kerbal Health cache.", true);
-=======
-                    HighLogic.CurrentGame.Parameters.CustomParams<KerbalHealthRadiationSettings>().SolarRadiation = 5000;
-                    HighLogic.CurrentGame.Parameters.CustomParams<KerbalHealthRadiationSettings>().GalacticRadiation = 15000;
-                    Core.ShowMessage(Localizer.Format("#KH_Versionmsg2", v.ToString()), true);//"Kerbal Health has been updated to v" + + ". Radiation settings have been reset. It is recommended that you load each crewed vessel briefly to update Kerbal Health cache."
->>>>>>> 2a3428bc
-                }
-                if (version < new Version("1.3.8.1"))
-                {
-                    Core.Log("Pre-1.3.9 Stress factor: " + HighLogic.CurrentGame.Parameters.CustomParams<KerbalHealthFactorsSettings>().StressFactor);
-                    HighLogic.CurrentGame.Parameters.CustomParams<KerbalHealthFactorsSettings>().StressFactor = -2;
-                    Core.SolarRadiation = 2500;
-                    Core.GalacticRadiation = 12500;
-                    Core.InSpaceHighCoefficient = 0.4f;
-                    Core.TrainingEnabled = false;
-                    Core.ShowMessage("Kerbal Health has been updated to v" + v.ToString() + ". Solar and Galactic radiation intensities and high-space radiation level adjusted. Stress (formerly Assigned) factor has been reset to -2. Kerbals' training is currently disabled. Please check difficulty settings if you want to enable it and then check every crewed vessel to update Kerbal Health cache.", true);
-                }
-                version = v;
-            }
-            else Core.Log("Kerbal Health v" + version);
-            Core.Log("KerbalHealthScenario.Start finished.", Core.LogLevel.Important);
-        }
-
-        public void OnDisable()
-        {
-            Core.Log("KerbalHealthScenario.OnDisable", Core.LogLevel.Important);
-            if (Core.IsInEditor) return;
-            UndisplayData();
-
-            GameEvents.onCrewOnEva.Remove(OnKerbalEva);
-            GameEvents.onCrewBoardVessel.Remove(onCrewBoardVessel);
-            GameEvents.onCrewKilled.Remove(OnCrewKilled);
-            GameEvents.OnCrewmemberHired.Remove(OnCrewmemberHired);
-            GameEvents.OnCrewmemberSacked.Remove(OnCrewmemberSacked);
-            GameEvents.onKerbalAdded.Remove(OnKerbalAdded);
-            GameEvents.onKerbalRemoved.Remove(OnKerbalRemoved);
-            GameEvents.onKerbalNameChange.Remove(OnKerbalNameChanged);
-            GameEvents.OnProgressComplete.Remove(OnProgressComplete);
-            GameEvents.onVesselWasModified.Remove(onVesselWasModified);
-
-            EventData<Part, ProtoCrewMember> dfEvent;
-            dfEvent = GameEvents.FindEvent<EventData<Part, ProtoCrewMember>>("onKerbalFrozen");
-            if (dfEvent != null) dfEvent.Remove(OnKerbalFrozen);
-            dfEvent = GameEvents.FindEvent<EventData<Part, ProtoCrewMember>>("onKerbalThaw");
-            if (dfEvent != null) dfEvent.Remove(OnKerbalThaw);
-
-            if (toolbarButton != null) toolbarButton.Destroy();
-            if ((appLauncherButton != null) && (ApplicationLauncher.Instance != null))
-                ApplicationLauncher.Instance.RemoveModApplication(appLauncherButton);
-            Core.Log("KerbalHealthScenario.OnDisable finished.", Core.LogLevel.Important);
-        }
-
-        /// <summary>
-        /// Marks the kerbal as being on EVA to apply EVA-only effects
-        /// </summary>
-        /// <param name="action"></param>
-        public void OnKerbalEva(GameEvents.FromToAction<Part, Part> action)
-        {
-            if (!Core.ModEnabled) return;
-            Core.Log(action.to.protoModuleCrew[0].name + " went on EVA from " + action.from.name + ".", Core.LogLevel.Important);
-            Core.KerbalHealthList.Find(action.to.protoModuleCrew[0]).IsOnEVA = true;
-            vesselChanged = true;
-            UpdateKerbals(true);
-        }
-
-        public void onCrewBoardVessel(GameEvents.FromToAction<Part, Part> action)
-        {
-            if (!Core.ModEnabled) return;
-            Core.Log("onCrewBoardVessel(<'" + action.from.name + "', '" + action.to.name + "'>)");
-            foreach (ProtoCrewMember pcm in action.to.protoModuleCrew)
-                Core.KerbalHealthList.Find(pcm).IsOnEVA = false;
-            vesselChanged = true;
-            UpdateKerbals(true);
-        }
-
-        public void OnCrewKilled(EventReport er)
-        {
-            if (!Core.ModEnabled) return;
-            Core.Log("OnCrewKilled(<'" + er.msg + "', " + er.sender + ", " + er.other + ">)", Core.LogLevel.Important);
-            Core.KerbalHealthList.Remove(er.sender);
-            dirty = crewChanged = true;
-        }
-
-        public void OnCrewmemberHired(ProtoCrewMember pcm, int i)
-        {
-            Core.Log("OnCrewmemberHired('" + pcm.name + "', " + i + ")", Core.LogLevel.Important);
-            dirty = crewChanged = true;
-        }
-
-        public void OnCrewmemberSacked(ProtoCrewMember pcm, int i)
-        {
-            Core.Log("OnCrewmemberSacked('" + pcm.name + "', " + i + ")", Core.LogLevel.Important);
-            Core.KerbalHealthList.Remove(pcm.name);
-            dirty = crewChanged = true;
-        }
-
-        public void OnKerbalAdded(ProtoCrewMember pcm)
-        {
-            if (!Core.ModEnabled) return;
-            Core.Log("OnKerbalAdded('" + pcm.name + "')", Core.LogLevel.Important);
-            if ((pcm.type == ProtoCrewMember.KerbalType.Applicant) || (pcm.type == ProtoCrewMember.KerbalType.Unowned))
-            {
-                Core.Log("The kerbal is " + pcm.type + ". Skipping.", Core.LogLevel.Important);
-                return;
-            }
-            Core.KerbalHealthList.Add(pcm.name);
-            dirty = crewChanged = true;
-        }
-
-        public void OnKerbalRemoved(ProtoCrewMember pcm)
-        {
-            if (!Core.ModEnabled) return;
-            Core.Log("OnKerbalRemoved('" + pcm.name + "')", Core.LogLevel.Important);
-            Core.KerbalHealthList.Remove(pcm.name);
-            dirty = crewChanged = true;
-        }
-
-        public void OnKerbalNameChanged(ProtoCrewMember pcm, string name1, string name2)
-        {
-            if (!Core.ModEnabled) return;
-            Core.Log("OnKerbalNameChanged('" + pcm.name + "', '" + name1 + "', '" + name2 + "')", Core.LogLevel.Important);
-            Core.KerbalHealthList.Rename(name1, name2);
-            dirty = true;
-        }
-
-        public void OnKerbalFrozen(Part part, ProtoCrewMember pcm)
-        {
-            if (!Core.ModEnabled) return;
-            Core.Log("OnKerbalFrozen('" + part.name + "', '" + pcm.name + "')", Core.LogLevel.Important);
-            Core.KerbalHealthList.Find(pcm).IsFrozen = true;
-            dirty = true;
-        }
-
-        public void OnKerbalThaw(Part part, ProtoCrewMember pcm)
-        {
-            if (!Core.ModEnabled) return;
-            Core.Log("OnKerbalThaw('" + part.name + "', '" + pcm.name + "')", Core.LogLevel.Important);
-            Core.KerbalHealthList.Find(pcm).IsFrozen = false;
-            dirty = true;
-        }
-
-        /// <summary>
-        /// Checks if an anomaly has just been discovered and awards quirks to a random discoverer
-        /// </summary>
-        /// <param name="n"></param>
-        public void OnProgressComplete(ProgressNode n)
-        {
-            if (!Core.ModEnabled) return;
-            Core.Log("OnProgressComplete(" + n.Id + ")");
-            if (n is KSPAchievements.PointOfInterest poi)
-            {
-                Core.Log("Reached anomaly: " + poi.Id + " on " + poi.body, Core.LogLevel.Important);
-                if ((Core.rand.NextDouble() < HighLogic.CurrentGame.Parameters.CustomParams<KerbalHealthQuirkSettings>().AnomalyQuirkChance) && (FlightGlobals.ActiveVessel.GetCrewCount() > 0))
-                {
-                    List<ProtoCrewMember> crew = FlightGlobals.ActiveVessel.GetVesselCrew();
-                    ProtoCrewMember pcm = crew[Core.rand.Next(crew.Count)];
-                    Quirk q = Core.KerbalHealthList.Find(pcm).AddRandomQuirk();
-                    if (q != null) Core.Log(pcm.name + " was awarded " + q.Title + " quirk for discovering an anomaly.", Core.LogLevel.Important);
-                }
-            }
-        }
-
-        public void onVesselWasModified(Vessel v)
-        {
-            Core.Log("onVesselWasModified('" + v.name + "')");
-            vesselChanged = true;
-        }
-
-        public void TrainVessel(Vessel v)
-        {
-            if (v == null) return;
-            Core.Log("KerbalHealthScenario.TrainVessel('" + v.vesselName + "')");
-            foreach (ProtoCrewMember pcm in v.GetVesselCrew())
-                Core.KerbalHealthList.Find(pcm).StartTraining(v.Parts, v.vesselName);
-        }
-
-        /// <summary>
-        /// Next event update is scheduled after a random period of time, between 0 and 2 days
-        /// </summary>
-        /// <returns></returns>
-        double GetNextEventInterval() => Core.rand.NextDouble() * KSPUtil.dateTimeFormatter.Day * 2;
-
-        void ProcessRadStorms()
-        {
-            Core.Log("ProcessRadStorms");
-            Dictionary<int, RadStorm> targets = new Dictionary<int, RadStorm>
-            { { Planetarium.fetch.Home.name.GetHashCode(), new RadStorm(Planetarium.fetch.Home) } };
-            foreach (ProtoCrewMember pcm in HighLogic.fetch.currentGame.CrewRoster.Kerbals(ProtoCrewMember.RosterStatus.Assigned))
-            {
-                Vessel v = Core.KerbalVessel(pcm);
-                if (v == null) continue;
-                CelestialBody b = v.mainBody;
-                Core.Log(pcm.name + " is in " + v.vesselName + " in " + b.name + "'s SOI.");
-                int k;
-                if (b == Planetarium.fetch.Sun)
-                {
-                    k = (int)v.persistentId;
-                    if (!targets.ContainsKey(k)) targets.Add(k, new RadStorm(v));
-                }
-                else
-                {
-                    b = Core.GetPlanet(b);
-                    k = b.name.GetHashCode();
-                    if (!targets.ContainsKey(k)) targets.Add(k, new RadStorm(b));
-                }
-            }
-            Core.Log(targets.Count + " potential radstorm targets found.");
-            Core.Log("Current solar cycle phase: " + Core.SolarCyclePhase.ToString("P2") + " through. Radstorm chance: " + Core.RadStormChance);
-
-            foreach (RadStorm t in targets.Values)
-                if (Core.rand.NextDouble() < Core.RadStormChance * Core.RadStormFrequency)
-                {
-                    RadStormType rst = Core.GetRandomRadStormType();
-                    double delay = t.DistanceFromSun / rst.GetVelocity();
-                    t.Magnitutde = rst.GetMagnitude();
-                    Core.Log("Radstorm will hit " + t.Name + " travel distance: " + t.DistanceFromSun.ToString("F0") + " m; travel time: " + delay.ToString("N0") + " s; magnitude " + t.Magnitutde.ToString("N0"));
-                    t.Time = Planetarium.GetUniversalTime() + delay;
-                    Core.ShowMessage("A radiation storm of <color=\"yellow\">" + rst.Name + "</color> strength is going to hit <color=\"yellow\">" + t.Name + "</color> on <color=\"yellow\">" + KSPUtil.PrintDate(t.Time, true) + "</color>!", true);
-                    radStorms.Add(t);
-                }
-                else Core.Log("No radstorm for " + t.Name);
-        }
-
-        /// <summary>
-        /// The main method for updating all kerbals' health and processing events
-        /// </summary>
-        /// <param name="forced">Whether to process kerbals regardless of the amount of time passed</param>
-        void UpdateKerbals(bool forced)
-        {
-            double time = Planetarium.GetUniversalTime();
-            double timePassed = time - lastUpdated;
-            if (timePassed <= 0) return;
-            if (forced || ((timePassed >= Core.UpdateInterval) && (timePassed >= Core.MinUpdateInterval * TimeWarp.CurrentRate)))
-            {
-                Core.Log("UT is " + time + ". Updating for " + timePassed + " seconds.");
-                Core.ClearCache();
-                if (HighLogic.LoadedSceneIsFlight && vesselChanged)
-                {
-                    Core.Log("Vessel has changed or just loaded. Ordering kerbals to train for it in-flight.");
-                    foreach (Vessel v in FlightGlobals.VesselsLoaded) TrainVessel(v);
-                    vesselChanged = false;
-                }
-
-                if (Core.RadiationEnabled && Core.RadStormsEnabled)
-                    for (int i = 0; i < radStorms.Count; i++)
-                        if (time >= radStorms[i].Time)
-                        {
-                            Core.Log("Radstorm " + i + " hits " + radStorms[i].Name + " with magnitude of " + radStorms[i].Magnitutde, Core.LogLevel.Important);
-                            int j = 0;
-                            double m = radStorms[i].Magnitutde * KerbalHealthStatus.GetSolarRadiationProportion(radStorms[i].DistanceFromSun) * Core.RadStormMagnitude;
-                            string s = "Radstorm of nominal magnitude <color=\"yellow\">" + Core.PrefixFormat(m, 5) + " BED</color> has just hit <color=\"yellow\">" + radStorms[i].Name + "</color>. Affected kerbals:";
-                            foreach (KerbalHealthStatus khs in Core.KerbalHealthList.Values)
-                                if (radStorms[i].Affects(khs.PCM))
-                                {
-                                    double d = m * KerbalHealthStatus.GetCosmicRadiationRate(Core.KerbalVessel(khs.PCM)) * khs.ShelterExposure;
-                                    khs.AddDose(d);
-                                    Core.Log("The radstorm irradiates " + khs.Name + " by " + d.ToString("N0") + " BED.");
-                                    s += "\r\n- <color=\"yellow\">" + khs.Name + "</color> for <color=\"yellow\">" + Core.PrefixFormat(d, 5) + " BED</color>";
-                                    j++;
-                                }
-                            if (j > 0) Core.ShowMessage(s, true);
-                            radStorms.RemoveAt(i--);
-                        }
-
-                Core.KerbalHealthList.Update(timePassed);
-                lastUpdated = time;
-                while (time >= nextEventTime)  // Can take several turns of event processing at high time warp
-                {
-                    if (Core.ConditionsEnabled)
-                    {
-                        Core.Log("Processing conditions...");
-                        foreach (KerbalHealthStatus khs in Core.KerbalHealthList.Values)
-                        {
-                            ProtoCrewMember pcm = khs.PCM;
-                            if (khs.IsFrozen || khs.IsDecontaminating || !Core.IsKerbalTrackable(pcm)) continue;
-                            for (int i = 0; i < khs.Conditions.Count; i++)
-                            {
-                                HealthCondition hc = khs.Conditions[i];
-                                foreach (Outcome o in hc.Outcomes)
-                                    if (Core.rand.NextDouble() < o.GetChancePerDay(pcm) * HighLogic.CurrentGame.Parameters.CustomParams<KerbalHealthQuirkSettings>().ConditionsChance)
-                                    {
-                                        Core.Log("Condition " + hc.Name + " has outcome: " + o);
-                                        if (o.Condition != "") khs.AddCondition(o.Condition);
-                                        if (o.RemoveOldCondition)
-                                        {
-                                            khs.RemoveCondition(hc);
-                                            i--;
-                                            break;
-                                        }
-                                    }
-                            }
-                            foreach (HealthCondition hc in Core.HealthConditions.Values)
-                                if ((hc.ChancePerDay > 0) && (hc.Stackable || !khs.HasCondition(hc)) && hc.IsCompatibleWith(khs.Conditions) && hc.Logic.Test(pcm) && (Core.rand.NextDouble() < hc.GetChancePerDay(pcm) * HighLogic.CurrentGame.Parameters.CustomParams<KerbalHealthQuirkSettings>().ConditionsChance))
-                                {
-                                    Core.Log(khs.Name + " acquires " + hc.Name + " condition.");
-                                    khs.AddCondition(hc);
-                                }
-                        }
-                    }
-                    if (Core.RadiationEnabled && Core.RadStormsEnabled) ProcessRadStorms();
-                    nextEventTime += GetNextEventInterval();
-                    if (Core.RadiationEnabled && Core.RadiationEnabled && (Core.GetYear(nextEventTime) > Core.GetYear(Planetarium.GetUniversalTime())))
-                    {
-                        Core.Log("Showing solar weather summary.", Core.LogLevel.Important);
-                        Core.ShowMessage("You are " + (Core.SolarCyclePhase * 100).ToString("N1") + " through solar cycle " + Math.Truncate(Planetarium.GetUniversalTime() / Core.SolarCycleDuration + 1).ToString("N0") + ". Current mean time between radiation storms is " + (1 / Core.RadStormChance / Core.RadStormFrequency).ToString("N0") + " days.", false);
-                    }
-                    Core.Log("Next event processing is scheduled at " + KSPUtil.PrintDateCompact(nextEventTime, true), Core.LogLevel.Important);
-                }
-                dirty = true;
-            }
-        }
-
-        public void FixedUpdate()
-        { if (Core.ModEnabled && !Core.IsInEditor) UpdateKerbals(false); }
-
-        int LinesPerPage => HighLogic.CurrentGame.Parameters.CustomParams<KerbalHealthGeneralSettings>().LinesPerPage;
-
-        bool ShowPages => Core.KerbalHealthList.Count > LinesPerPage;
-
-        int PageCount => (int)System.Math.Ceiling((double)(Core.KerbalHealthList.Count) / LinesPerPage);
-
-        int FirstLine => (page - 1) * LinesPerPage;
-
-        int LineCount => System.Math.Min(Core.KerbalHealthList.Count - FirstLine, LinesPerPage);
-
-        void FirstPage()
-        {
-            dirty = page != PageCount;
-            page = 1;
-            if (!dirty) Invalidate();
-        }
-
-        void PageUp()
-        {
-            dirty = page != PageCount;
-            if (page > 1) page--;
-            if (!dirty) Invalidate();
-        }
-
-        void PageDown()
-        {
-            if (page < PageCount) page++;
-            if (page == PageCount) Invalidate();
-            else dirty = true;
-        }
-
-        void LastPage()
-        {
-            page = PageCount;
-            Invalidate();
-        }
-
-        /// <summary>
-        /// Shows Health monitor when the AppLauncher/Blizzy's Toolbar button is clicked
-        /// </summary>
-        public void DisplayData()
-        {
-            Core.Log("KerbalHealthScenario.DisplayData", Core.LogLevel.Important);
-            if (HighLogic.LoadedSceneIsFlight) Core.Log("Current vessel id = " + FlightGlobals.ActiveVessel.persistentId);
-            UpdateKerbals(true);
-            if (selectedKHS == null)
-            {
-                Core.Log("No kerbal selected, showing overall list.");
-
-                // Preparing a sorted list of kerbals
-                kerbals = new SortedList<ProtoCrewMember, KerbalHealthStatus>(new KerbalComparer(HighLogic.CurrentGame.Parameters.CustomParams<KerbalHealthGeneralSettings>().SortByLocation));
-                foreach (KerbalHealthStatus khs in Core.KerbalHealthList.Values)
-                    kerbals.Add(khs.PCM, khs);
-
-                DialogGUILayoutBase layout = new DialogGUIVerticalLayout(true, true);
-                if (page > PageCount) page = PageCount;
-                if (ShowPages) layout.AddChild(new DialogGUIHorizontalLayout(true, false,
-                    new DialogGUIButton("<<", FirstPage, () => (page > 1), true),
-                    new DialogGUIButton("<", PageUp, () => (page > 1), false),
-                    new DialogGUIHorizontalLayout(TextAnchor.LowerCenter, new DialogGUILabel("Page " + page + "/" + PageCount)),
-                    new DialogGUIButton(">", PageDown, () => (page < PageCount), false),
-                    new DialogGUIButton(">>", LastPage, () => (page < PageCount), true)));
-                gridContents = new List<DialogGUIBase>((Core.KerbalHealthList.Count + 1) * colNumMain);
-
-                // Creating column titles
-                gridContents.Add(new DialogGUILabel("<b><color=\"white\">" + Localizer.Format("#KH_HM_Name") + "</color></b>", true));//Name
-                gridContents.Add(new DialogGUILabel("<b><color=\"white\">" + Localizer.Format("#KH_HM_Location") + "</color></b>", true));//Location
-                gridContents.Add(new DialogGUILabel("<b><color=\"white\">" + Localizer.Format("#KH_HM_Condition") + "</color></b>", true));//Condition
-                gridContents.Add(new DialogGUILabel("<b><color=\"white\">" + Localizer.Format("#KH_HM_Health") + "</color></b>", true));//Health
-                gridContents.Add(new DialogGUILabel("<b><color=\"white\">" + Localizer.Format("#KH_HM_Changeperday") + "</color></b>", true));//Change/day
-                gridContents.Add(new DialogGUILabel("<b><color=\"white\">" + Localizer.Format("#KH_HM_TimeLeft") + "</color></b>", true));//Time Left
-                gridContents.Add(new DialogGUILabel("<b><color=\"white\">" + Localizer.Format("#KH_HM_Radiation") + "</color></b>", true));//Radiation
-                gridContents.Add(new DialogGUILabel("", true));
-
-                // Initializing Health Monitor's grid with empty labels, to be filled in Update()
-                for (int i = FirstLine; i < FirstLine + LineCount; i++)
-                {
-                    for (int j = 0; j < colNumMain - 1; j++)
-                        gridContents.Add(new DialogGUILabel("", true));
-                    gridContents.Add(new DialogGUIButton<int>(Localizer.Format("#KH_HM_Details"), (n) => { selectedKHS = kerbals.Values[n]; Invalidate(); }, i));//"Details"
-                }
-                layout.AddChild(new DialogGUIGridLayout(new RectOffset(0, 0, 0, 0), new Vector2(colWidth, 30), new Vector2(colSpacing, 10), UnityEngine.UI.GridLayoutGroup.Corner.UpperLeft, UnityEngine.UI.GridLayoutGroup.Axis.Horizontal, TextAnchor.MiddleCenter, UnityEngine.UI.GridLayoutGroup.Constraint.FixedColumnCount, colNumMain, gridContents.ToArray()));
-                monitorPosition.width = gridWidthList + 10;
-                monitorWindow = PopupDialog.SpawnPopupDialog(new Vector2(0.5f, 0.5f), new Vector2(0.5f, 0.5f), new MultiOptionDialog("Health Monitor", "", Localizer.Format("#KH_HM_windowtitle"), HighLogic.UISkin, monitorPosition, layout), false, HighLogic.UISkin, false);//"Health Monitor"
-            }
-
-            else
-            {
-                // Creating the grid for detailed view, which will be filled in Update method
-                Core.Log("Showing details for " + selectedKHS.Name + ".");
-                gridContents = new List<DialogGUIBase>();
-                gridContents.Add(new DialogGUILabel(Localizer.Format("#KH_HM_DName")));//"Name:"
-                gridContents.Add(new DialogGUILabel(""));
-                gridContents.Add(new DialogGUILabel(Localizer.Format("#KH_HM_DLevel")));//"Level:"
-                gridContents.Add(new DialogGUILabel(""));
-                gridContents.Add(new DialogGUILabel(Localizer.Format("#KH_HM_DCondition")));//"Condition:"
-                gridContents.Add(new DialogGUILabel(""));
-                gridContents.Add(new DialogGUILabel(Localizer.Format("#KH_HM_DQuirks")));//"Quirks:"
-                gridContents.Add(new DialogGUILabel(""));
-                gridContents.Add(new DialogGUILabel(Localizer.Format("#KH_HM_DMaxHP")));//"Max HP:"
-                gridContents.Add(new DialogGUILabel(""));
-                gridContents.Add(new DialogGUILabel(Localizer.Format("#KH_HM_DHp")));//"HP:"
-                gridContents.Add(new DialogGUILabel(""));
-                gridContents.Add(new DialogGUILabel(Localizer.Format("#KH_HM_DHPChange")));//"HP Change:"
-                gridContents.Add(new DialogGUILabel(""));
-                if (Core.IsKerbalLoaded(selectedKHS.PCM) && !selectedKHS.HasCondition("Frozen"))
-                    foreach (HealthFactor f in Core.Factors)
-                    {
-                        gridContents.Add(new DialogGUILabel(f.Title + ":"));
-                        gridContents.Add(new DialogGUILabel(""));
-                    }
-<<<<<<< HEAD
-                gridContents.Add(new DialogGUILabel("Training:"));
-                gridContents.Add(new DialogGUIHorizontalLayout(
-                    new DialogGUILabel(""),
-                    new DialogGUIButton("?", OnTrainingInfo, 20, 20, false)));
-                gridContents.Add(new DialogGUILabel("Recuperation:"));
-=======
-                gridContents.Add(new DialogGUILabel(Localizer.Format("#KH_HM_DRecuperation")));//"Recuperation:"
->>>>>>> 2a3428bc
-                gridContents.Add(new DialogGUILabel(""));
-                gridContents.Add(new DialogGUILabel(Localizer.Format("#KH_HM_DExposure")));//"Exposure:"
-                gridContents.Add(new DialogGUILabel(""));
-<<<<<<< HEAD
-                gridContents.Add(new DialogGUILabel("Shelter Exposure:"));
-                gridContents.Add(new DialogGUILabel(""));
-                gridContents.Add(new DialogGUILabel("Radiation:"));
-=======
-                gridContents.Add(new DialogGUILabel(Localizer.Format("#KH_HM_DRadiation")));//"Radiation:"
->>>>>>> 2a3428bc
-                gridContents.Add(new DialogGUILabel(""));
-                gridContents.Add(new DialogGUILabel(Localizer.Format("#KH_HM_DLifetimeDose")));//"Lifetime Dose:"
-                gridContents.Add(new DialogGUIHorizontalLayout(
-                    new DialogGUILabel(""),
-<<<<<<< HEAD
-                    new DialogGUIButton("Decon", OnDecontamination, 40, 20, false)));
-                gridContents.Add(new DialogGUILabel("Rad HP Loss:"));
-=======
-                    new DialogGUIButton(Localizer.Format("#KH_HM_DDecon"), OnDecontamination, 50, 20, false)));//"Decon"
-                gridContents.Add(new DialogGUILabel(Localizer.Format("#KH_HM_DRadHPLoss")));//"Rad HP Loss:"
->>>>>>> 2a3428bc
-                gridContents.Add(new DialogGUILabel(""));
-                monitorPosition.width = gridWidthDetails + 10;
-                monitorWindow = PopupDialog.SpawnPopupDialog(new Vector2(0.5f, 0.5f), new Vector2(0.5f, 0.5f), new MultiOptionDialog("Health Monitor", "", Localizer.Format("#KH_HM_Dwindowtitle"), HighLogic.UISkin, monitorPosition, new DialogGUIVerticalLayout(new DialogGUIGridLayout(new RectOffset(3, 3, 3, 3), new Vector2(colWidth, 40), new Vector2(colSpacing, 10), UnityEngine.UI.GridLayoutGroup.Corner.UpperLeft, UnityEngine.UI.GridLayoutGroup.Axis.Horizontal, TextAnchor.MiddleCenter, UnityEngine.UI.GridLayoutGroup.Constraint.FixedColumnCount, colNumDetails, gridContents.ToArray()), new DialogGUIButton(Localizer.Format("#KH_HM_backbtn"), () => { selectedKHS = null; Invalidate(); }, gridWidthDetails, 20, false))), false, HighLogic.UISkin, false);//"Health Details""Back"
-            }
-            dirty = true;
-        }
-
-        /// <summary>
-        /// Hides the Health Monitor window
-        /// </summary>
-        public void UndisplayData()
-        {
-            if (monitorWindow != null)
-            {
-                Vector3 v = monitorWindow.RTrf.position;
-                monitorPosition = new Rect(v.x / Screen.width + 0.5f, v.y / Screen.height + 0.5f, gridWidthList + 20, 50);
-                monitorWindow.Dismiss();
-            }
-        }
-
-        void Invalidate()
-        {
-            UndisplayData();
-            DisplayData();
-        }
-
-        void OnTrainingInfo()
-        {
-            if (selectedKHS == null) return;
-            string msg = "<color=\"white\">" + selectedKHS.Name + "</color>" + ((selectedKHS.TrainingVessel != null)
-                ? " is training for <color=\"white\">" + selectedKHS.TrainingVessel + "</color> (" + selectedKHS.TrainingFor.Count + " parts).\r\nProgress: <color=\"white\">" + (selectedKHS.TrainingLevel * 100).ToString("N1") + "% / " + (Core.TrainingCap * 100).ToString("N0") + "%</color>.\r\n<color=\"white\">" + Core.ParseUT(selectedKHS.TrainingETA, false, 10) + "</color> to go."
-                : " is not currently training.");
-            if (selectedKHS.TrainedVessels.Count > 0)
-            {
-                msg += "\r\n\n" + selectedKHS.Name + " is trained for the following vessels:";
-                foreach (KeyValuePair<string, double> kvp in selectedKHS.TrainedVessels)
-                    msg += "\r\n- <color=\"white\">" + kvp.Key + ":\t" + (kvp.Value * 100).ToString("N1") + "%</color>";
-            }
-            if (selectedKHS.FamiliarPartTypes.Count > 0)
-            {
-                msg += "\r\n\n<color=\"white\">" + selectedKHS.Name + "</color> is familiar with the following part types:";
-                foreach (string s in selectedKHS.FamiliarPartTypes)
-                    msg += "\r\n- <color=\"white\">" + (PartLoader.getPartInfoByName(s)?.title ?? s) + "</color>";
-            }
-            PopupDialog.SpawnPopupDialog(new MultiOptionDialog("Training Info", msg, "Training Info", HighLogic.UISkin, new DialogGUIButton("Close", null, true)), false, HighLogic.UISkin);
-        }
-
-        void OnDecontamination()
-        {
-            if (selectedKHS == null) return;
-            string msg = "<color=\"white\">";
-            Callback ok = null;
-            if (selectedKHS.IsDecontaminating)
-            {
-                Core.Log("User ordered to stop decontamination of " + selectedKHS.Name);
-                msg = Localizer.Format("#KH_DeconMsg1", selectedKHS.Name);// + " is decontaminating. If you stop it, the process will stop and they will slowly regain health."
-                ok = () => { selectedKHS.StopDecontamination(); Invalidate(); };
-            }
-            else
-            {
-<<<<<<< HEAD
-                if (HighLogic.CurrentGame.Mode == Game.Modes.CAREER) msg += "Your Astronaut Complex has to be <color=\"yellow\">level " + Core.DecontaminationAstronautComplexLevel + "</color> and your R&D Facility <color=\"yellow\">level " + Core.DecontaminationRNDLevel + "</color> to allow decontamination.\r\n\r\n";
-                if ((HighLogic.CurrentGame.Mode == Game.Modes.CAREER) || (HighLogic.CurrentGame.Mode == Game.Modes.SCIENCE_SANDBOX)) msg += "Decontamination will cost <color=\"yellow\">" + (HighLogic.CurrentGame.Mode == Game.Modes.CAREER ? (Core.DecontaminationFundsCost.ToString("N0") + " funds and ") : "") + Core.DecontaminationScienceCost.ToString("N0") + " science</color>. ";
-                msg += selectedKHS.Name + " needs to be at KSC at 100% health and have no health conditions for the process to start. Their health will be reduced by " + (Core.DecontaminationHealthLoss * 100).ToString("N0") + "% during decontamination.\r\n\r\nAt a rate of " + Core.DecontaminationRate.ToString("N0") + " banana doses/day, it is expected to take about <color=\"yellow\">" + Core.ParseUT(selectedKHS.Dose / Core.DecontaminationRate * KSPUtil.dateTimeFormatter.Day, false, 2) + "</color>.";
-=======
-                if (HighLogic.CurrentGame.Mode == Game.Modes.CAREER) msg += Localizer.Format("#KH_DeconMsg2", Core.DecontaminationAstronautComplexLevel,Core.DecontaminationRNDLevel);//"Your Astronaut Complex has to be <color=\"yellow\">level " +  + "</color> and your R&D Facility <color=\"yellow\">level " +  + "</color> to allow decontamination.\r\n\r\n"
-                if ((HighLogic.CurrentGame.Mode == Game.Modes.CAREER) || (HighLogic.CurrentGame.Mode == Game.Modes.SCIENCE_SANDBOX)) msg += Localizer.Format("#KH_DeconMsg3", (HighLogic.CurrentGame.Mode == Game.Modes.CAREER ?  Localizer.Format("#KH_DeconMsg3_CAREERMode", Core.DecontaminationFundsCost.ToString("N0")): ""),Core.DecontaminationScienceCost.ToString("N0"));//"Decontamination will cost <color=\"yellow\">" +  +  + " science</color>. "( <<1>>" funds and ")
-                msg += Localizer.Format("#KH_DeconMsg4", selectedKHS.Name,(Core.DecontaminationHealthLoss * 100).ToString("N0"),Core.DecontaminationRate.ToString("N0"),Core.ParseUT(selectedKHS.Dose / Core.DecontaminationRate * 21600, false, 2));//"<<1>> needs to be at KSC at 100% health and have no health conditions for the process to start. Their health will be reduced by <<2>>% during decontamination.\r\n\r\nAt a rate of <<3>> banana doses/day, it is expected to take about <color="yellow"><<4>></color>."
->>>>>>> 2a3428bc
-                if (selectedKHS.IsReadyForDecontamination)
-                    ok = () => { selectedKHS.StartDecontamination(); Invalidate(); };
-                else msg += Localizer.Format("#KH_DeconMsg5");//"</color>\r\n<align=\"center\"><color=\"red\">You cannot start decontamination now.</color></align>"
-            }
-            PopupDialog.SpawnPopupDialog(new MultiOptionDialog("Decontamination", msg, Localizer.Format("#KH_DeconWinTitle"), HighLogic.UISkin, new DialogGUIButton(Localizer.Format("#KH_DeconWinOKbtn"), ok, () => selectedKHS.IsReadyForDecontamination, true), new DialogGUIButton(Localizer.Format("#KH_DeconWinCancelbtn"), null, true)), false, HighLogic.UISkin);//"Decontamination""OK""Cancel"
-        }
-
-        /// <summary>
-        /// Displays actual values in Health Monitor
-        /// </summary>
-        public void Update()
-        {
-            if (!Core.ModEnabled)
-            {
-                if (monitorWindow != null) monitorWindow.Dismiss();
-                return;
-            }
-
-            if ((monitorWindow == null) || !dirty) return;
-
-            if (gridContents == null)
-            {
-                Core.Log("KerbalHealthScenario.gridContents is null.", Core.LogLevel.Error);
-                monitorWindow.Dismiss();
-                return;
-            }
-
-            if (selectedKHS == null)  // Showing list of all kerbals
-            {
-                if (crewChanged)
-                {
-                    Core.KerbalHealthList.RegisterKerbals();
-                    Invalidate();
-                    crewChanged = false;
-                }
-                // Fill the Health Monitor's grid with kerbals' health data
-                for (int i = 0; i < LineCount; i++)
-                {
-                    KerbalHealthStatus khs = kerbals.Values[FirstLine + i];
-                    bool healthFrozen = khs.IsFrozen || khs.IsDecontaminating;
-                    double ch = khs.LastChangeTotal;
-                    double b = khs.GetBalanceHP();
-                    string formatTag = "", formatUntag = "";
-                    string s = "";
-                    if (healthFrozen || (ch == 0) || ((b - khs.NextConditionHP()) * ch < 0)) s = "—";
-                    else
-                    {
-                        s = Core.ParseUT(khs.TimeToNextCondition(), false, 100);
-                        if (ch < 0)
-                        {
-                            if (khs.TimeToNextCondition() < KSPUtil.dateTimeFormatter.Day) formatTag = "<color=\"red\">";
-                            else formatTag = "<color=\"orange\">";
-                            formatUntag = "</color>";
-                        }
-                    }
-                    gridContents[(i + 1) * colNumMain].SetOptionText(formatTag + khs.Name + formatUntag);
-                    gridContents[(i + 1) * colNumMain + 1].SetOptionText(formatTag + khs.LocationString + formatUntag);
-                    gridContents[(i + 1) * colNumMain + 2].SetOptionText(formatTag + khs.ConditionString + formatUntag);
-                    gridContents[(i + 1) * colNumMain + 3].SetOptionText(formatTag + (100 * khs.Health).ToString("F2") + "% (" + khs.HP.ToString("F2") + ")" + formatUntag);
-                    gridContents[(i + 1) * colNumMain + 4].SetOptionText(formatTag + ((healthFrozen || (khs.Health >= 1)) ? "—" : (((ch > 0) ? "+" : "") + ch.ToString("F2"))) + formatUntag);
-                    gridContents[(i + 1) * colNumMain + 5].SetOptionText(formatTag + s + formatUntag);
-                    gridContents[(i + 1) * colNumMain + 6].SetOptionText(formatTag + Core.PrefixFormat(khs.Dose, 3) + (khs.Radiation != 0 ? " (" + Core.PrefixFormat(khs.Radiation, 3, true) + "/day)" : "") + formatUntag);
-                }
-            }
-            else  // Showing details for one particular kerbal
-            {
-                ProtoCrewMember pcm = selectedKHS.PCM;
-                if (pcm == null)
-                {
-                    selectedKHS = null;
-                    Invalidate();
-                }
-                bool healthFrozen = selectedKHS.IsFrozen || selectedKHS.IsDecontaminating;
-                gridContents[1].SetOptionText("<color=\"white\">" + selectedKHS.Name + "</color>");
-                gridContents[3].SetOptionText("<color=\"white\">" + pcm.experienceLevel + "</color>");
-                gridContents[5].SetOptionText("<color=\"white\">" + selectedKHS.ConditionString + "</color>");
-                string s = "";
-                foreach (Quirk q in selectedKHS.Quirks)
-                    if (q.IsVisible) s += ((s != "") ? ", " : "") + q.Title;
-                if (s == "") s = "None";
-                gridContents[7].SetOptionText("<color=\"white\">" + s + "</color>");
-                gridContents[9].SetOptionText("<color=\"white\">" + selectedKHS.MaxHP.ToString("F2") + "</color>");
-                gridContents[11].SetOptionText("<color=\"white\">" + selectedKHS.HP.ToString("F2") + " (" + selectedKHS.Health.ToString("P2") + ")" + "</color>");
-                gridContents[13].SetOptionText("<color=\"white\">" + (healthFrozen ? "—" : selectedKHS.LastChangeTotal.ToString("F2")) + "</color>");
-                int i = 15;
-                if (Core.IsKerbalLoaded(selectedKHS.PCM) && !healthFrozen)
-                    foreach (HealthFactor f in Core.Factors)
-                    {
-                        gridContents[i].SetOptionText("<color=\"white\">" + (selectedKHS.Factors.ContainsKey(f.Name) ? selectedKHS.Factors[f.Name].ToString("F2") : "N/A") + "</color>");
-                        i += 2;
-                    }
-                gridContents[i].children[0].SetOptionText("<color=\"white\">" + (((selectedKHS.PCM.rosterStatus == ProtoCrewMember.RosterStatus.Assigned) || (selectedKHS.TrainingVessel != null)) ? ((selectedKHS.TrainingLevel * 100).ToString("N0") + "%/" + (Core.TrainingCap * 100).ToString("N0") + "%") : "N/A") + "</color>");
-                gridContents[i + 2].SetOptionText("<color=\"white\">" + (healthFrozen ? "N/A" : (selectedKHS.LastRecuperation.ToString("F1") + "%" + (selectedKHS.LastDecay != 0 ? ("/ " + (-selectedKHS.LastDecay).ToString("F1") + "%") : "") + " (" + selectedKHS.MarginalChange.ToString("F2") + " HP)")) + "</color>");
-                gridContents[i + 4].SetOptionText("<color=\"white\">" + selectedKHS.LastExposure.ToString("P1") + "</color>");
-                gridContents[i + 6].SetOptionText("<color=\"white\">" + selectedKHS.ShelterExposure.ToString("P1") + "</color>");
-                gridContents[i + 8].SetOptionText("<color=\"white\">" + selectedKHS.Radiation.ToString("N0") + "/day</color>");
-                gridContents[i + 10].children[0].SetOptionText("<color=\"white\">" + Core.PrefixFormat(selectedKHS.Dose, 6) + "</color>");
-                gridContents[i + 12].SetOptionText("<color=\"white\">" + (1 - selectedKHS.RadiationMaxHPModifier).ToString("P2") + "</color>");
-            }
-            dirty = false;
-        }
-
-        public override void OnSave(ConfigNode node)
-        {
-            if (!Core.ModEnabled) return;
-            Core.Log("KerbalHealthScenario.OnSave", Core.LogLevel.Important);
-            if (!Core.IsInEditor) UpdateKerbals(true);
-            node.AddValue("version", version.ToString());
-            node.AddValue("nextEventTime", nextEventTime);
-            int i = 0;
-            foreach (KerbalHealthStatus khs in Core.KerbalHealthList.Values)
-            {
-                node.AddNode(khs.ConfigNode);
-                i++;
-            }
-            foreach (RadStorm rs in radStorms)
-                if (rs.Target != RadStorm.TargetType.None)
-                    node.AddNode(rs.ConfigNode);
-            Core.Log("KerbalHealthScenario.OnSave complete. " + i + " kerbal(s) saved.", Core.LogLevel.Important);
-        }
-
-        public override void OnLoad(ConfigNode node)
-        {
-            if (!Core.Loaded) Core.LoadConfig();
-            if (!Core.ModEnabled) return;
-            Core.Log("KerbalHealthScenario.OnLoad", Core.LogLevel.Important);
-            version = new Version(Core.GetString(node, "version", System.Reflection.Assembly.GetExecutingAssembly().GetName().Version.ToString()));
-            nextEventTime = Core.GetDouble(node, "nextEventTime", Planetarium.GetUniversalTime() + GetNextEventInterval());
-            Core.KerbalHealthList.Clear();
-            int i = 0;
-            foreach (ConfigNode n in node.GetNodes("KerbalHealthStatus"))
-            {
-                Core.KerbalHealthList.Add(new KerbalHealthStatus(n));
-                i++;
-            }
-            Core.Log("" + i + " kerbal(s) loaded.", Core.LogLevel.Important);
-            radStorms.Clear();
-            foreach (ConfigNode n in node.GetNodes("RADSTORM"))
-                radStorms.Add(new RadStorm(n));
-            Core.Log(radStorms.Count + " radstorms loaded.", Core.LogLevel.Important);
-            lastUpdated = Planetarium.GetUniversalTime();
-        }
-    }
-
-    /// <summary>
-    /// Class used for ordering vessels in Health Monitor
-    /// </summary>
-    public class KerbalComparer : Comparer<ProtoCrewMember>
-    {
-        readonly bool sortByLocation;
-
-        public int CompareLocation(ProtoCrewMember x, ProtoCrewMember y)
-        {
-            if (x.rosterStatus != ProtoCrewMember.RosterStatus.Assigned) return y.rosterStatus == ProtoCrewMember.RosterStatus.Assigned ? 1 : 0;
-            if (y.rosterStatus != ProtoCrewMember.RosterStatus.Assigned) return -1;
-            Vessel xv = Core.KerbalVessel(x), yv = Core.KerbalVessel(y);
-            if (HighLogic.LoadedSceneIsFlight)
-            {
-                if (xv.isActiveVessel) return yv.isActiveVessel ? 0 : -1;
-                if (yv.isActiveVessel) return 1;
-            }
-            if (xv.isEVA) return yv.isEVA ? 0 : -1;
-            return yv.isEVA ? 1 : string.Compare(xv.vesselName, yv.vesselName, true);
-        }
-
-        public override int Compare(ProtoCrewMember x, ProtoCrewMember y)
-        {
-            if (sortByLocation)
-            {
-                int l = CompareLocation(x, y);
-                return (l != 0) ? l : string.Compare(x.name, y.name, true);
-            }
-            return string.Compare(x.name, y.name, true);
-        }
-
-        public KerbalComparer(bool sortByLocation) => this.sortByLocation = sortByLocation;
-    }
-}
+﻿using System;
+using System.Collections.Generic;
+using System.IO;
+using UnityEngine;
+using KSP.UI.Screens;
+using KSP.Localization;
+
+namespace KerbalHealth
+{
+    /// <summary>
+    /// Main class for processing kerbals' health
+    /// </summary>
+    [KSPScenario(ScenarioCreationOptions.AddToAllGames, GameScenes.SPACECENTER, GameScenes.TRACKSTATION, GameScenes.FLIGHT, GameScenes.EDITOR)]
+    public class KerbalHealthScenario : ScenarioModule
+    {
+        static double lastUpdated;  // UT at last health update
+        static double nextEventTime;  // UT when (or after) next event check occurs
+        Version version;  // Current Kerbal Health version
+
+        List<RadStorm> radStorms = new List<RadStorm>();
+
+        ApplicationLauncherButton appLauncherButton;
+        IButton toolbarButton;
+        SortedList<ProtoCrewMember, KerbalHealthStatus> kerbals;
+        bool dirty = false, crewChanged = false, vesselChanged = false;
+        const int colNumMain = 8, colNumDetails = 6;  // # of columns in Health Monitor
+        const int colWidth = 100;  // Width of a cell
+        const int colSpacing = 10;
+        const int gridWidthList = colNumMain * (colWidth + colSpacing) - colSpacing,
+            gridWidthDetails = colNumDetails * (colWidth + colSpacing) - colSpacing;  // Grid width
+        Rect monitorPosition = new Rect(0.5f, 0.5f, gridWidthList, 200);
+        PopupDialog monitorWindow;  // Health Monitor window
+        System.Collections.Generic.List<DialogGUIBase> gridContents;  // Health Monitor grid's labels
+        KerbalHealthStatus selectedKHS = null;  // Currently selected kerbal for details view, null if list is shown
+        int page = 1;  // Current page in the list of kerbals
+
+        public void Start()
+        {
+            if (!Core.ModEnabled) return;
+            Core.Log("KerbalHealthScenario.Start", Core.LogLevel.Important);
+            if (Core.IsInEditor)
+            {
+                Core.Log("Skipping KerbalHealthScenario initialization in Editor.", Core.LogLevel.Important);
+                return;
+            }
+            Core.Log(Core.Factors.Count + " factors initialized.");
+            Core.KerbalHealthList.RegisterKerbals();
+            vesselChanged = true;
+
+            lastUpdated = Planetarium.GetUniversalTime();
+            nextEventTime = lastUpdated + GetNextEventInterval();
+
+            GameEvents.onCrewOnEva.Add(OnKerbalEva);
+            GameEvents.onCrewBoardVessel.Add(onCrewBoardVessel);
+            GameEvents.onCrewKilled.Add(OnCrewKilled);
+            GameEvents.OnCrewmemberHired.Add(OnCrewmemberHired);
+            GameEvents.OnCrewmemberSacked.Add(OnCrewmemberSacked);
+            GameEvents.onKerbalAdded.Add(OnKerbalAdded);
+            GameEvents.onKerbalRemoved.Add(OnKerbalRemoved);
+            GameEvents.onKerbalNameChanged.Add(OnKerbalNameChanged);
+            GameEvents.OnProgressComplete.Add(OnProgressComplete);
+            GameEvents.onVesselWasModified.Add(onVesselWasModified);
+
+            if (!DFWrapper.InstanceExists)
+            {
+                Core.Log("Initializing DFWrapper...", Core.LogLevel.Important);
+                DFWrapper.InitDFWrapper();
+                if (DFWrapper.InstanceExists) Core.Log("DFWrapper initialized.", Core.LogLevel.Important);
+                else Core.Log("Could not initialize DFWrapper.", Core.LogLevel.Important);
+            }
+            if (DFWrapper.InstanceExists)
+            {
+                EventData<Part, ProtoCrewMember> dfEvent;
+                dfEvent = GameEvents.FindEvent<EventData<Part, ProtoCrewMember>>("onKerbalFrozen");
+                if (dfEvent != null) dfEvent.Add(OnKerbalFrozen);
+                else Core.Log("Could not find onKerbalFrozen event!", Core.LogLevel.Error);
+                dfEvent = GameEvents.FindEvent<EventData<Part, ProtoCrewMember>>("onKerbalThaw");
+                if (dfEvent != null) dfEvent.Add(OnKerbalThaw);
+                else Core.Log("Could not find onKerbalThaw event!", Core.LogLevel.Error);
+            }
+
+            if (Core.ShowAppLauncherButton)
+            {
+                Core.Log("Registering AppLauncher button...", Core.LogLevel.Important);
+                Texture2D icon = new Texture2D(38, 38);
+                icon.LoadImage(System.IO.File.ReadAllBytes(Path.Combine(Path.GetDirectoryName(System.Reflection.Assembly.GetExecutingAssembly().Location), "icon.png")));
+                appLauncherButton = ApplicationLauncher.Instance.AddModApplication(DisplayData, UndisplayData, null, null, null, null, ApplicationLauncher.AppScenes.ALWAYS, icon);
+            }
+            if (ToolbarManager.ToolbarAvailable)
+            {
+                Core.Log("Registering Blizzy's Toolbar button...", Core.LogLevel.Important);
+                toolbarButton = ToolbarManager.Instance.add("KerbalHealth", "HealthMonitor");
+                toolbarButton.Text = "Kerbal Health Monitor";
+                toolbarButton.TexturePath = "KerbalHealth/toolbar";
+                toolbarButton.ToolTip = "Kerbal Health";
+                toolbarButton.OnClick += (e) => { if (monitorWindow == null) DisplayData(); else UndisplayData(); };
+            }
+
+            // Automatically updating settings from older versions
+            Version v = System.Reflection.Assembly.GetExecutingAssembly().GetName().Version;
+            if (version != v)
+            {
+                Core.Log("Current mod version " + v + " is different from v" + version + " used to save the game. Most likely, Kerbal Health has been recently updated.", Core.LogLevel.Important);
+                if ((version < new Version("1.1.0")) && (HighLogic.CurrentGame.Parameters.CustomParams<KerbalHealthFactorsSettings>().ConfinementBaseFactor != -3) && (Planetarium.GetUniversalTime() > 0))
+                {
+                    Core.Log("Confinement Factor is " + HighLogic.CurrentGame.Parameters.CustomParams<KerbalHealthFactorsSettings>().ConfinementBaseFactor + " instead of -3. Automatically fixing.");
+                    HighLogic.CurrentGame.Parameters.CustomParams<KerbalHealthFactorsSettings>().ConfinementBaseFactor = -3;
+                    Core.ShowMessage(Localizer.Format("#KH_Versionmsg", v.ToString(3)), true);//"Kerbal Health has been updated to v" +  + ". Confinement factor value has been reset to -3. It is recommended that you load each crewed vessel briefly to update Kerbal Health cache."
+                }
+                if (version < new Version("1.2.1.2"))
+                {
+                    Core.Log("Pre-1.3 radiation settings: " + HighLogic.CurrentGame.Parameters.CustomParams<KerbalHealthRadiationSettings>().InSpaceHighCoefficient.ToString("P0") + " / " + HighLogic.CurrentGame.Parameters.CustomParams<KerbalHealthRadiationSettings>().InSpaceLowCoefficient.ToString("P0") + " / " + HighLogic.CurrentGame.Parameters.CustomParams<KerbalHealthRadiationSettings>().StratoCoefficient.ToString("P0") + " / " + HighLogic.CurrentGame.Parameters.CustomParams<KerbalHealthRadiationSettings>().TroposphereCoefficient.ToString("P0") + " / " + HighLogic.CurrentGame.Parameters.CustomParams<KerbalHealthRadiationSettings>().GalacticRadiation.ToString("F0") + " / " + HighLogic.CurrentGame.Parameters.CustomParams<KerbalHealthRadiationSettings>().SolarRadiation.ToString("F0"));
+                    HighLogic.CurrentGame.Parameters.CustomParams<KerbalHealthRadiationSettings>().RadiationEffect = 0.1f;
+                    HighLogic.CurrentGame.Parameters.CustomParams<KerbalHealthRadiationSettings>().InSpaceHighCoefficient = 0.3f;
+                    HighLogic.CurrentGame.Parameters.CustomParams<KerbalHealthRadiationSettings>().InSpaceLowCoefficient = 0.2f;
+                    HighLogic.CurrentGame.Parameters.CustomParams<KerbalHealthRadiationSettings>().StratoCoefficient = 0.2f;
+                    HighLogic.CurrentGame.Parameters.CustomParams<KerbalHealthRadiationSettings>().TroposphereCoefficient = 0.01f;
+                    Core.ShowMessage(Localizer.Format("#KH_Versionmsg2", v.ToString()), true);//"Kerbal Health has been updated to v" + + ". Radiation settings have been reset. It is recommended that you load each crewed vessel briefly to update Kerbal Health cache."
+                }
+                if (version < new Version("1.3.8.1"))
+                {
+                    Core.Log("Pre-1.3.9 Stress factor: " + HighLogic.CurrentGame.Parameters.CustomParams<KerbalHealthFactorsSettings>().StressFactor);
+                    HighLogic.CurrentGame.Parameters.CustomParams<KerbalHealthFactorsSettings>().StressFactor = -2;
+                    Core.SolarRadiation = 2500;
+                    Core.GalacticRadiation = 12500;
+                    Core.InSpaceHighCoefficient = 0.4f;
+                    Core.TrainingEnabled = false;
+                    Core.ShowMessage("Kerbal Health has been updated to v" + v.ToString() + ". Solar and Galactic radiation intensities and high-space radiation level adjusted. Stress (formerly Assigned) factor has been reset to -2. Kerbals' training is currently disabled. Please check difficulty settings if you want to enable it and then check every crewed vessel to update Kerbal Health cache.", true);
+                }
+                version = v;
+            }
+            else Core.Log("Kerbal Health v" + version);
+            Core.Log("KerbalHealthScenario.Start finished.", Core.LogLevel.Important);
+        }
+
+        public void OnDisable()
+        {
+            Core.Log("KerbalHealthScenario.OnDisable", Core.LogLevel.Important);
+            if (Core.IsInEditor) return;
+            UndisplayData();
+
+            GameEvents.onCrewOnEva.Remove(OnKerbalEva);
+            GameEvents.onCrewBoardVessel.Remove(onCrewBoardVessel);
+            GameEvents.onCrewKilled.Remove(OnCrewKilled);
+            GameEvents.OnCrewmemberHired.Remove(OnCrewmemberHired);
+            GameEvents.OnCrewmemberSacked.Remove(OnCrewmemberSacked);
+            GameEvents.onKerbalAdded.Remove(OnKerbalAdded);
+            GameEvents.onKerbalRemoved.Remove(OnKerbalRemoved);
+            GameEvents.onKerbalNameChange.Remove(OnKerbalNameChanged);
+            GameEvents.OnProgressComplete.Remove(OnProgressComplete);
+            GameEvents.onVesselWasModified.Remove(onVesselWasModified);
+
+            EventData<Part, ProtoCrewMember> dfEvent;
+            dfEvent = GameEvents.FindEvent<EventData<Part, ProtoCrewMember>>("onKerbalFrozen");
+            if (dfEvent != null) dfEvent.Remove(OnKerbalFrozen);
+            dfEvent = GameEvents.FindEvent<EventData<Part, ProtoCrewMember>>("onKerbalThaw");
+            if (dfEvent != null) dfEvent.Remove(OnKerbalThaw);
+
+            if (toolbarButton != null) toolbarButton.Destroy();
+            if ((appLauncherButton != null) && (ApplicationLauncher.Instance != null))
+                ApplicationLauncher.Instance.RemoveModApplication(appLauncherButton);
+            Core.Log("KerbalHealthScenario.OnDisable finished.", Core.LogLevel.Important);
+        }
+
+        /// <summary>
+        /// Marks the kerbal as being on EVA to apply EVA-only effects
+        /// </summary>
+        /// <param name="action"></param>
+        public void OnKerbalEva(GameEvents.FromToAction<Part, Part> action)
+        {
+            if (!Core.ModEnabled) return;
+            Core.Log(action.to.protoModuleCrew[0].name + " went on EVA from " + action.from.name + ".", Core.LogLevel.Important);
+            Core.KerbalHealthList.Find(action.to.protoModuleCrew[0]).IsOnEVA = true;
+            vesselChanged = true;
+            UpdateKerbals(true);
+        }
+
+        public void onCrewBoardVessel(GameEvents.FromToAction<Part, Part> action)
+        {
+            if (!Core.ModEnabled) return;
+            Core.Log("onCrewBoardVessel(<'" + action.from.name + "', '" + action.to.name + "'>)");
+            foreach (ProtoCrewMember pcm in action.to.protoModuleCrew)
+                Core.KerbalHealthList.Find(pcm).IsOnEVA = false;
+            vesselChanged = true;
+            UpdateKerbals(true);
+        }
+
+        public void OnCrewKilled(EventReport er)
+        {
+            if (!Core.ModEnabled) return;
+            Core.Log("OnCrewKilled(<'" + er.msg + "', " + er.sender + ", " + er.other + ">)", Core.LogLevel.Important);
+            Core.KerbalHealthList.Remove(er.sender);
+            dirty = crewChanged = true;
+        }
+
+        public void OnCrewmemberHired(ProtoCrewMember pcm, int i)
+        {
+            Core.Log("OnCrewmemberHired('" + pcm.name + "', " + i + ")", Core.LogLevel.Important);
+            dirty = crewChanged = true;
+        }
+
+        public void OnCrewmemberSacked(ProtoCrewMember pcm, int i)
+        {
+            Core.Log("OnCrewmemberSacked('" + pcm.name + "', " + i + ")", Core.LogLevel.Important);
+            Core.KerbalHealthList.Remove(pcm.name);
+            dirty = crewChanged = true;
+        }
+
+        public void OnKerbalAdded(ProtoCrewMember pcm)
+        {
+            if (!Core.ModEnabled) return;
+            Core.Log("OnKerbalAdded('" + pcm.name + "')", Core.LogLevel.Important);
+            if ((pcm.type == ProtoCrewMember.KerbalType.Applicant) || (pcm.type == ProtoCrewMember.KerbalType.Unowned))
+            {
+                Core.Log("The kerbal is " + pcm.type + ". Skipping.", Core.LogLevel.Important);
+                return;
+            }
+            Core.KerbalHealthList.Add(pcm.name);
+            dirty = crewChanged = true;
+        }
+
+        public void OnKerbalRemoved(ProtoCrewMember pcm)
+        {
+            if (!Core.ModEnabled) return;
+            Core.Log("OnKerbalRemoved('" + pcm.name + "')", Core.LogLevel.Important);
+            Core.KerbalHealthList.Remove(pcm.name);
+            dirty = crewChanged = true;
+        }
+
+        public void OnKerbalNameChanged(ProtoCrewMember pcm, string name1, string name2)
+        {
+            if (!Core.ModEnabled) return;
+            Core.Log("OnKerbalNameChanged('" + pcm.name + "', '" + name1 + "', '" + name2 + "')", Core.LogLevel.Important);
+            Core.KerbalHealthList.Rename(name1, name2);
+            dirty = true;
+        }
+
+        public void OnKerbalFrozen(Part part, ProtoCrewMember pcm)
+        {
+            if (!Core.ModEnabled) return;
+            Core.Log("OnKerbalFrozen('" + part.name + "', '" + pcm.name + "')", Core.LogLevel.Important);
+            Core.KerbalHealthList.Find(pcm).IsFrozen = true;
+            dirty = true;
+        }
+
+        public void OnKerbalThaw(Part part, ProtoCrewMember pcm)
+        {
+            if (!Core.ModEnabled) return;
+            Core.Log("OnKerbalThaw('" + part.name + "', '" + pcm.name + "')", Core.LogLevel.Important);
+            Core.KerbalHealthList.Find(pcm).IsFrozen = false;
+            dirty = true;
+        }
+
+        /// <summary>
+        /// Checks if an anomaly has just been discovered and awards quirks to a random discoverer
+        /// </summary>
+        /// <param name="n"></param>
+        public void OnProgressComplete(ProgressNode n)
+        {
+            if (!Core.ModEnabled) return;
+            Core.Log("OnProgressComplete(" + n.Id + ")");
+            if (n is KSPAchievements.PointOfInterest poi)
+            {
+                Core.Log("Reached anomaly: " + poi.Id + " on " + poi.body, Core.LogLevel.Important);
+                if ((Core.rand.NextDouble() < HighLogic.CurrentGame.Parameters.CustomParams<KerbalHealthQuirkSettings>().AnomalyQuirkChance) && (FlightGlobals.ActiveVessel.GetCrewCount() > 0))
+                {
+                    List<ProtoCrewMember> crew = FlightGlobals.ActiveVessel.GetVesselCrew();
+                    ProtoCrewMember pcm = crew[Core.rand.Next(crew.Count)];
+                    Quirk q = Core.KerbalHealthList.Find(pcm).AddRandomQuirk();
+                    if (q != null) Core.Log(pcm.name + " was awarded " + q.Title + " quirk for discovering an anomaly.", Core.LogLevel.Important);
+                }
+            }
+        }
+
+        public void onVesselWasModified(Vessel v)
+        {
+            Core.Log("onVesselWasModified('" + v.name + "')");
+            vesselChanged = true;
+        }
+
+        public void TrainVessel(Vessel v)
+        {
+            if (v == null) return;
+            Core.Log("KerbalHealthScenario.TrainVessel('" + v.vesselName + "')");
+            foreach (ProtoCrewMember pcm in v.GetVesselCrew())
+                Core.KerbalHealthList.Find(pcm).StartTraining(v.Parts, v.vesselName);
+        }
+
+        /// <summary>
+        /// Next event update is scheduled after a random period of time, between 0 and 2 days
+        /// </summary>
+        /// <returns></returns>
+        double GetNextEventInterval() => Core.rand.NextDouble() * KSPUtil.dateTimeFormatter.Day * 2;
+
+        void ProcessRadStorms()
+        {
+            Core.Log("ProcessRadStorms");
+            Dictionary<int, RadStorm> targets = new Dictionary<int, RadStorm>
+            { { Planetarium.fetch.Home.name.GetHashCode(), new RadStorm(Planetarium.fetch.Home) } };
+            foreach (ProtoCrewMember pcm in HighLogic.fetch.currentGame.CrewRoster.Kerbals(ProtoCrewMember.RosterStatus.Assigned))
+            {
+                Vessel v = Core.KerbalVessel(pcm);
+                if (v == null) continue;
+                CelestialBody b = v.mainBody;
+                Core.Log(pcm.name + " is in " + v.vesselName + " in " + b.name + "'s SOI.");
+                int k;
+                if (b == Planetarium.fetch.Sun)
+                {
+                    k = (int)v.persistentId;
+                    if (!targets.ContainsKey(k)) targets.Add(k, new RadStorm(v));
+                }
+                else
+                {
+                    b = Core.GetPlanet(b);
+                    k = b.name.GetHashCode();
+                    if (!targets.ContainsKey(k)) targets.Add(k, new RadStorm(b));
+                }
+            }
+            Core.Log(targets.Count + " potential radstorm targets found.");
+            Core.Log("Current solar cycle phase: " + Core.SolarCyclePhase.ToString("P2") + " through. Radstorm chance: " + Core.RadStormChance);
+
+            foreach (RadStorm t in targets.Values)
+                if (Core.rand.NextDouble() < Core.RadStormChance * Core.RadStormFrequency)
+                {
+                    RadStormType rst = Core.GetRandomRadStormType();
+                    double delay = t.DistanceFromSun / rst.GetVelocity();
+                    t.Magnitutde = rst.GetMagnitude();
+                    Core.Log("Radstorm will hit " + t.Name + " travel distance: " + t.DistanceFromSun.ToString("F0") + " m; travel time: " + delay.ToString("N0") + " s; magnitude " + t.Magnitutde.ToString("N0"));
+                    t.Time = Planetarium.GetUniversalTime() + delay;
+                    Core.ShowMessage("A radiation storm of <color=\"yellow\">" + rst.Name + "</color> strength is going to hit <color=\"yellow\">" + t.Name + "</color> on <color=\"yellow\">" + KSPUtil.PrintDate(t.Time, true) + "</color>!", true);
+                    radStorms.Add(t);
+                }
+                else Core.Log("No radstorm for " + t.Name);
+        }
+
+        /// <summary>
+        /// The main method for updating all kerbals' health and processing events
+        /// </summary>
+        /// <param name="forced">Whether to process kerbals regardless of the amount of time passed</param>
+        void UpdateKerbals(bool forced)
+        {
+            double time = Planetarium.GetUniversalTime();
+            double timePassed = time - lastUpdated;
+            if (timePassed <= 0) return;
+            if (forced || ((timePassed >= Core.UpdateInterval) && (timePassed >= Core.MinUpdateInterval * TimeWarp.CurrentRate)))
+            {
+                Core.Log("UT is " + time + ". Updating for " + timePassed + " seconds.");
+                Core.ClearCache();
+                if (HighLogic.LoadedSceneIsFlight && vesselChanged)
+                {
+                    Core.Log("Vessel has changed or just loaded. Ordering kerbals to train for it in-flight.");
+                    foreach (Vessel v in FlightGlobals.VesselsLoaded) TrainVessel(v);
+                    vesselChanged = false;
+                }
+
+                if (Core.RadiationEnabled && Core.RadStormsEnabled)
+                    for (int i = 0; i < radStorms.Count; i++)
+                        if (time >= radStorms[i].Time)
+                        {
+                            Core.Log("Radstorm " + i + " hits " + radStorms[i].Name + " with magnitude of " + radStorms[i].Magnitutde, Core.LogLevel.Important);
+                            int j = 0;
+                            double m = radStorms[i].Magnitutde * KerbalHealthStatus.GetSolarRadiationProportion(radStorms[i].DistanceFromSun) * Core.RadStormMagnitude;
+                            string s = "Radstorm of nominal magnitude <color=\"yellow\">" + Core.PrefixFormat(m, 5) + " BED</color> has just hit <color=\"yellow\">" + radStorms[i].Name + "</color>. Affected kerbals:";
+                            foreach (KerbalHealthStatus khs in Core.KerbalHealthList.Values)
+                                if (radStorms[i].Affects(khs.PCM))
+                                {
+                                    double d = m * KerbalHealthStatus.GetCosmicRadiationRate(Core.KerbalVessel(khs.PCM)) * khs.ShelterExposure;
+                                    khs.AddDose(d);
+                                    Core.Log("The radstorm irradiates " + khs.Name + " by " + d.ToString("N0") + " BED.");
+                                    s += "\r\n- <color=\"yellow\">" + khs.Name + "</color> for <color=\"yellow\">" + Core.PrefixFormat(d, 5) + " BED</color>";
+                                    j++;
+                                }
+                            if (j > 0) Core.ShowMessage(s, true);
+                            radStorms.RemoveAt(i--);
+                        }
+
+                Core.KerbalHealthList.Update(timePassed);
+                lastUpdated = time;
+                while (time >= nextEventTime)  // Can take several turns of event processing at high time warp
+                {
+                    if (Core.ConditionsEnabled)
+                    {
+                        Core.Log("Processing conditions...");
+                        foreach (KerbalHealthStatus khs in Core.KerbalHealthList.Values)
+                        {
+                            ProtoCrewMember pcm = khs.PCM;
+                            if (khs.IsFrozen || khs.IsDecontaminating || !Core.IsKerbalTrackable(pcm)) continue;
+                            for (int i = 0; i < khs.Conditions.Count; i++)
+                            {
+                                HealthCondition hc = khs.Conditions[i];
+                                foreach (Outcome o in hc.Outcomes)
+                                    if (Core.rand.NextDouble() < o.GetChancePerDay(pcm) * HighLogic.CurrentGame.Parameters.CustomParams<KerbalHealthQuirkSettings>().ConditionsChance)
+                                    {
+                                        Core.Log("Condition " + hc.Name + " has outcome: " + o);
+                                        if (o.Condition != "") khs.AddCondition(o.Condition);
+                                        if (o.RemoveOldCondition)
+                                        {
+                                            khs.RemoveCondition(hc);
+                                            i--;
+                                            break;
+                                        }
+                                    }
+                            }
+                            foreach (HealthCondition hc in Core.HealthConditions.Values)
+                                if ((hc.ChancePerDay > 0) && (hc.Stackable || !khs.HasCondition(hc)) && hc.IsCompatibleWith(khs.Conditions) && hc.Logic.Test(pcm) && (Core.rand.NextDouble() < hc.GetChancePerDay(pcm) * HighLogic.CurrentGame.Parameters.CustomParams<KerbalHealthQuirkSettings>().ConditionsChance))
+                                {
+                                    Core.Log(khs.Name + " acquires " + hc.Name + " condition.");
+                                    khs.AddCondition(hc);
+                                }
+                        }
+                    }
+                    if (Core.RadiationEnabled && Core.RadStormsEnabled) ProcessRadStorms();
+                    nextEventTime += GetNextEventInterval();
+                    if (Core.RadiationEnabled && Core.RadiationEnabled && (Core.GetYear(nextEventTime) > Core.GetYear(Planetarium.GetUniversalTime())))
+                    {
+                        Core.Log("Showing solar weather summary.", Core.LogLevel.Important);
+                        Core.ShowMessage("You are " + (Core.SolarCyclePhase * 100).ToString("N1") + " through solar cycle " + Math.Truncate(Planetarium.GetUniversalTime() / Core.SolarCycleDuration + 1).ToString("N0") + ". Current mean time between radiation storms is " + (1 / Core.RadStormChance / Core.RadStormFrequency).ToString("N0") + " days.", false);
+                    }
+                    Core.Log("Next event processing is scheduled at " + KSPUtil.PrintDateCompact(nextEventTime, true), Core.LogLevel.Important);
+                }
+                dirty = true;
+            }
+        }
+
+        public void FixedUpdate()
+        { if (Core.ModEnabled && !Core.IsInEditor) UpdateKerbals(false); }
+
+        int LinesPerPage => HighLogic.CurrentGame.Parameters.CustomParams<KerbalHealthGeneralSettings>().LinesPerPage;
+
+        bool ShowPages => Core.KerbalHealthList.Count > LinesPerPage;
+
+        int PageCount => (int)System.Math.Ceiling((double)(Core.KerbalHealthList.Count) / LinesPerPage);
+
+        int FirstLine => (page - 1) * LinesPerPage;
+
+        int LineCount => System.Math.Min(Core.KerbalHealthList.Count - FirstLine, LinesPerPage);
+
+        void FirstPage()
+        {
+            dirty = page != PageCount;
+            page = 1;
+            if (!dirty) Invalidate();
+        }
+
+        void PageUp()
+        {
+            dirty = page != PageCount;
+            if (page > 1) page--;
+            if (!dirty) Invalidate();
+        }
+
+        void PageDown()
+        {
+            if (page < PageCount) page++;
+            if (page == PageCount) Invalidate();
+            else dirty = true;
+        }
+
+        void LastPage()
+        {
+            page = PageCount;
+            Invalidate();
+        }
+
+        /// <summary>
+        /// Shows Health monitor when the AppLauncher/Blizzy's Toolbar button is clicked
+        /// </summary>
+        public void DisplayData()
+        {
+            Core.Log("KerbalHealthScenario.DisplayData", Core.LogLevel.Important);
+            if (HighLogic.LoadedSceneIsFlight) Core.Log("Current vessel id = " + FlightGlobals.ActiveVessel.persistentId);
+            UpdateKerbals(true);
+            if (selectedKHS == null)
+            {
+                Core.Log("No kerbal selected, showing overall list.");
+
+                // Preparing a sorted list of kerbals
+                kerbals = new SortedList<ProtoCrewMember, KerbalHealthStatus>(new KerbalComparer(HighLogic.CurrentGame.Parameters.CustomParams<KerbalHealthGeneralSettings>().SortByLocation));
+                foreach (KerbalHealthStatus khs in Core.KerbalHealthList.Values)
+                    kerbals.Add(khs.PCM, khs);
+
+                DialogGUILayoutBase layout = new DialogGUIVerticalLayout(true, true);
+                if (page > PageCount) page = PageCount;
+                if (ShowPages) layout.AddChild(new DialogGUIHorizontalLayout(true, false,
+                    new DialogGUIButton("<<", FirstPage, () => (page > 1), true),
+                    new DialogGUIButton("<", PageUp, () => (page > 1), false),
+                    new DialogGUIHorizontalLayout(TextAnchor.LowerCenter, new DialogGUILabel("Page " + page + "/" + PageCount)),
+                    new DialogGUIButton(">", PageDown, () => (page < PageCount), false),
+                    new DialogGUIButton(">>", LastPage, () => (page < PageCount), true)));
+                gridContents = new List<DialogGUIBase>((Core.KerbalHealthList.Count + 1) * colNumMain);
+
+                // Creating column titles
+                gridContents.Add(new DialogGUILabel("<b><color=\"white\">" + Localizer.Format("#KH_HM_Name") + "</color></b>", true));//Name
+                gridContents.Add(new DialogGUILabel("<b><color=\"white\">" + Localizer.Format("#KH_HM_Location") + "</color></b>", true));//Location
+                gridContents.Add(new DialogGUILabel("<b><color=\"white\">" + Localizer.Format("#KH_HM_Condition") + "</color></b>", true));//Condition
+                gridContents.Add(new DialogGUILabel("<b><color=\"white\">" + Localizer.Format("#KH_HM_Health") + "</color></b>", true));//Health
+                gridContents.Add(new DialogGUILabel("<b><color=\"white\">" + Localizer.Format("#KH_HM_Changeperday") + "</color></b>", true));//Change/day
+                gridContents.Add(new DialogGUILabel("<b><color=\"white\">" + Localizer.Format("#KH_HM_TimeLeft") + "</color></b>", true));//Time Left
+                gridContents.Add(new DialogGUILabel("<b><color=\"white\">" + Localizer.Format("#KH_HM_Radiation") + "</color></b>", true));//Radiation
+                gridContents.Add(new DialogGUILabel("", true));
+
+                // Initializing Health Monitor's grid with empty labels, to be filled in Update()
+                for (int i = FirstLine; i < FirstLine + LineCount; i++)
+                {
+                    for (int j = 0; j < colNumMain - 1; j++)
+                        gridContents.Add(new DialogGUILabel("", true));
+                    gridContents.Add(new DialogGUIButton<int>(Localizer.Format("#KH_HM_Details"), (n) => { selectedKHS = kerbals.Values[n]; Invalidate(); }, i));//"Details"
+                }
+                layout.AddChild(new DialogGUIGridLayout(new RectOffset(0, 0, 0, 0), new Vector2(colWidth, 30), new Vector2(colSpacing, 10), UnityEngine.UI.GridLayoutGroup.Corner.UpperLeft, UnityEngine.UI.GridLayoutGroup.Axis.Horizontal, TextAnchor.MiddleCenter, UnityEngine.UI.GridLayoutGroup.Constraint.FixedColumnCount, colNumMain, gridContents.ToArray()));
+                monitorPosition.width = gridWidthList + 10;
+                monitorWindow = PopupDialog.SpawnPopupDialog(new Vector2(0.5f, 0.5f), new Vector2(0.5f, 0.5f), new MultiOptionDialog("Health Monitor", "", Localizer.Format("#KH_HM_windowtitle"), HighLogic.UISkin, monitorPosition, layout), false, HighLogic.UISkin, false);//"Health Monitor"
+            }
+
+            else
+            {
+                // Creating the grid for detailed view, which will be filled in Update method
+                Core.Log("Showing details for " + selectedKHS.Name + ".");
+                gridContents = new List<DialogGUIBase>();
+                gridContents.Add(new DialogGUILabel(Localizer.Format("#KH_HM_DName")));//"Name:"
+                gridContents.Add(new DialogGUILabel(""));
+                gridContents.Add(new DialogGUILabel(Localizer.Format("#KH_HM_DLevel")));//"Level:"
+                gridContents.Add(new DialogGUILabel(""));
+                gridContents.Add(new DialogGUILabel(Localizer.Format("#KH_HM_DCondition")));//"Condition:"
+                gridContents.Add(new DialogGUILabel(""));
+                gridContents.Add(new DialogGUILabel(Localizer.Format("#KH_HM_DQuirks")));//"Quirks:"
+                gridContents.Add(new DialogGUILabel(""));
+                gridContents.Add(new DialogGUILabel(Localizer.Format("#KH_HM_DMaxHP")));//"Max HP:"
+                gridContents.Add(new DialogGUILabel(""));
+                gridContents.Add(new DialogGUILabel(Localizer.Format("#KH_HM_DHp")));//"HP:"
+                gridContents.Add(new DialogGUILabel(""));
+                gridContents.Add(new DialogGUILabel(Localizer.Format("#KH_HM_DHPChange")));//"HP Change:"
+                gridContents.Add(new DialogGUILabel(""));
+                if (Core.IsKerbalLoaded(selectedKHS.PCM) && !selectedKHS.HasCondition("Frozen"))
+                    foreach (HealthFactor f in Core.Factors)
+                    {
+                        gridContents.Add(new DialogGUILabel(f.Title + ":"));
+                        gridContents.Add(new DialogGUILabel(""));
+                    }
+                gridContents.Add(new DialogGUILabel("Training:"));
+                gridContents.Add(new DialogGUIHorizontalLayout(
+                    new DialogGUILabel(""),
+                    new DialogGUIButton("?", OnTrainingInfo, 20, 20, false)));
+                gridContents.Add(new DialogGUILabel(Localizer.Format("#KH_HM_DRecuperation")));//"Recuperation:"
+                gridContents.Add(new DialogGUILabel(""));
+                gridContents.Add(new DialogGUILabel(Localizer.Format("#KH_HM_DExposure")));//"Exposure:"
+                gridContents.Add(new DialogGUILabel(""));
+                gridContents.Add(new DialogGUILabel("Shelter Exposure:"));
+                gridContents.Add(new DialogGUILabel(""));
+                gridContents.Add(new DialogGUILabel(Localizer.Format("#KH_HM_DRadiation")));//"Radiation:"
+                gridContents.Add(new DialogGUILabel(""));
+                gridContents.Add(new DialogGUILabel(Localizer.Format("#KH_HM_DLifetimeDose")));//"Lifetime Dose:"
+                gridContents.Add(new DialogGUIHorizontalLayout(
+                    new DialogGUILabel(""),
+                    new DialogGUIButton(Localizer.Format("#KH_HM_DDecon"), OnDecontamination, 50, 20, false)));//"Decon"
+                gridContents.Add(new DialogGUILabel(Localizer.Format("#KH_HM_DRadHPLoss")));//"Rad HP Loss:"
+                gridContents.Add(new DialogGUILabel(""));
+                monitorPosition.width = gridWidthDetails + 10;
+                monitorWindow = PopupDialog.SpawnPopupDialog(new Vector2(0.5f, 0.5f), new Vector2(0.5f, 0.5f), new MultiOptionDialog("Health Monitor", "", Localizer.Format("#KH_HM_Dwindowtitle"), HighLogic.UISkin, monitorPosition, new DialogGUIVerticalLayout(new DialogGUIGridLayout(new RectOffset(3, 3, 3, 3), new Vector2(colWidth, 40), new Vector2(colSpacing, 10), UnityEngine.UI.GridLayoutGroup.Corner.UpperLeft, UnityEngine.UI.GridLayoutGroup.Axis.Horizontal, TextAnchor.MiddleCenter, UnityEngine.UI.GridLayoutGroup.Constraint.FixedColumnCount, colNumDetails, gridContents.ToArray()), new DialogGUIButton(Localizer.Format("#KH_HM_backbtn"), () => { selectedKHS = null; Invalidate(); }, gridWidthDetails, 20, false))), false, HighLogic.UISkin, false);//"Health Details""Back"
+            }
+            dirty = true;
+        }
+
+        /// <summary>
+        /// Hides the Health Monitor window
+        /// </summary>
+        public void UndisplayData()
+        {
+            if (monitorWindow != null)
+            {
+                Vector3 v = monitorWindow.RTrf.position;
+                monitorPosition = new Rect(v.x / Screen.width + 0.5f, v.y / Screen.height + 0.5f, gridWidthList + 20, 50);
+                monitorWindow.Dismiss();
+            }
+        }
+
+        void Invalidate()
+        {
+            UndisplayData();
+            DisplayData();
+        }
+
+        void OnTrainingInfo()
+        {
+            if (selectedKHS == null) return;
+            string msg = "<color=\"white\">" + selectedKHS.Name + "</color>" + ((selectedKHS.TrainingVessel != null)
+                ? " is training for <color=\"white\">" + selectedKHS.TrainingVessel + "</color> (" + selectedKHS.TrainingFor.Count + " parts).\r\nProgress: <color=\"white\">" + (selectedKHS.TrainingLevel * 100).ToString("N1") + "% / " + (Core.TrainingCap * 100).ToString("N0") + "%</color>.\r\n<color=\"white\">" + Core.ParseUT(selectedKHS.TrainingETA, false, 10) + "</color> to go."
+                : " is not currently training.");
+            if (selectedKHS.TrainedVessels.Count > 0)
+            {
+                msg += "\r\n\n" + selectedKHS.Name + " is trained for the following vessels:";
+                foreach (KeyValuePair<string, double> kvp in selectedKHS.TrainedVessels)
+                    msg += "\r\n- <color=\"white\">" + kvp.Key + ":\t" + (kvp.Value * 100).ToString("N1") + "%</color>";
+            }
+            if (selectedKHS.FamiliarPartTypes.Count > 0)
+            {
+                msg += "\r\n\n<color=\"white\">" + selectedKHS.Name + "</color> is familiar with the following part types:";
+                foreach (string s in selectedKHS.FamiliarPartTypes)
+                    msg += "\r\n- <color=\"white\">" + (PartLoader.getPartInfoByName(s)?.title ?? s) + "</color>";
+            }
+            PopupDialog.SpawnPopupDialog(new MultiOptionDialog("Training Info", msg, "Training Info", HighLogic.UISkin, new DialogGUIButton("Close", null, true)), false, HighLogic.UISkin);
+        }
+
+        void OnDecontamination()
+        {
+            if (selectedKHS == null) return;
+            string msg = "<color=\"white\">";
+            Callback ok = null;
+            if (selectedKHS.IsDecontaminating)
+            {
+                Core.Log("User ordered to stop decontamination of " + selectedKHS.Name);
+                msg = Localizer.Format("#KH_DeconMsg1", selectedKHS.Name);// + " is decontaminating. If you stop it, the process will stop and they will slowly regain health."
+                ok = () => { selectedKHS.StopDecontamination(); Invalidate(); };
+            }
+            else
+            {
+                if (HighLogic.CurrentGame.Mode == Game.Modes.CAREER) msg += Localizer.Format("#KH_DeconMsg2", Core.DecontaminationAstronautComplexLevel,Core.DecontaminationRNDLevel);//"Your Astronaut Complex has to be <color=\"yellow\">level " +  + "</color> and your R&D Facility <color=\"yellow\">level " +  + "</color> to allow decontamination.\r\n\r\n"
+                if ((HighLogic.CurrentGame.Mode == Game.Modes.CAREER) || (HighLogic.CurrentGame.Mode == Game.Modes.SCIENCE_SANDBOX)) msg += Localizer.Format("#KH_DeconMsg3", (HighLogic.CurrentGame.Mode == Game.Modes.CAREER ?  Localizer.Format("#KH_DeconMsg3_CAREERMode", Core.DecontaminationFundsCost.ToString("N0")): ""),Core.DecontaminationScienceCost.ToString("N0"));//"Decontamination will cost <color=\"yellow\">" +  +  + " science</color>. "( <<1>>" funds and ")
+                msg += Localizer.Format("#KH_DeconMsg4", selectedKHS.Name,(Core.DecontaminationHealthLoss * 100).ToString("N0"),Core.DecontaminationRate.ToString("N0"),Core.ParseUT(selectedKHS.Dose / Core.DecontaminationRate * 21600, false, 2));//"<<1>> needs to be at KSC at 100% health and have no health conditions for the process to start. Their health will be reduced by <<2>>% during decontamination.\r\n\r\nAt a rate of <<3>> banana doses/day, it is expected to take about <color="yellow"><<4>></color>."
+                if (selectedKHS.IsReadyForDecontamination)
+                    ok = () => { selectedKHS.StartDecontamination(); Invalidate(); };
+                else msg += Localizer.Format("#KH_DeconMsg5");//"</color>\r\n<align=\"center\"><color=\"red\">You cannot start decontamination now.</color></align>"
+            }
+            PopupDialog.SpawnPopupDialog(new MultiOptionDialog("Decontamination", msg, Localizer.Format("#KH_DeconWinTitle"), HighLogic.UISkin, new DialogGUIButton(Localizer.Format("#KH_DeconWinOKbtn"), ok, () => selectedKHS.IsReadyForDecontamination, true), new DialogGUIButton(Localizer.Format("#KH_DeconWinCancelbtn"), null, true)), false, HighLogic.UISkin);//"Decontamination""OK""Cancel"
+        }
+
+        /// <summary>
+        /// Displays actual values in Health Monitor
+        /// </summary>
+        public void Update()
+        {
+            if (!Core.ModEnabled)
+            {
+                if (monitorWindow != null) monitorWindow.Dismiss();
+                return;
+            }
+
+            if ((monitorWindow == null) || !dirty) return;
+
+            if (gridContents == null)
+            {
+                Core.Log("KerbalHealthScenario.gridContents is null.", Core.LogLevel.Error);
+                monitorWindow.Dismiss();
+                return;
+            }
+
+            if (selectedKHS == null)  // Showing list of all kerbals
+            {
+                if (crewChanged)
+                {
+                    Core.KerbalHealthList.RegisterKerbals();
+                    Invalidate();
+                    crewChanged = false;
+                }
+                // Fill the Health Monitor's grid with kerbals' health data
+                for (int i = 0; i < LineCount; i++)
+                {
+                    KerbalHealthStatus khs = kerbals.Values[FirstLine + i];
+                    bool healthFrozen = khs.IsFrozen || khs.IsDecontaminating;
+                    double ch = khs.LastChangeTotal;
+                    double b = khs.GetBalanceHP();
+                    string formatTag = "", formatUntag = "";
+                    string s = "";
+                    if (healthFrozen || (ch == 0) || ((b - khs.NextConditionHP()) * ch < 0)) s = "—";
+                    else
+                    {
+                        s = Core.ParseUT(khs.TimeToNextCondition(), false, 100);
+                        if (ch < 0)
+                        {
+                            if (khs.TimeToNextCondition() < KSPUtil.dateTimeFormatter.Day) formatTag = "<color=\"red\">";
+                            else formatTag = "<color=\"orange\">";
+                            formatUntag = "</color>";
+                        }
+                    }
+                    gridContents[(i + 1) * colNumMain].SetOptionText(formatTag + khs.Name + formatUntag);
+                    gridContents[(i + 1) * colNumMain + 1].SetOptionText(formatTag + khs.LocationString + formatUntag);
+                    gridContents[(i + 1) * colNumMain + 2].SetOptionText(formatTag + khs.ConditionString + formatUntag);
+                    gridContents[(i + 1) * colNumMain + 3].SetOptionText(formatTag + (100 * khs.Health).ToString("F2") + "% (" + khs.HP.ToString("F2") + ")" + formatUntag);
+                    gridContents[(i + 1) * colNumMain + 4].SetOptionText(formatTag + ((healthFrozen || (khs.Health >= 1)) ? "—" : (((ch > 0) ? "+" : "") + ch.ToString("F2"))) + formatUntag);
+                    gridContents[(i + 1) * colNumMain + 5].SetOptionText(formatTag + s + formatUntag);
+                    gridContents[(i + 1) * colNumMain + 6].SetOptionText(formatTag + Core.PrefixFormat(khs.Dose, 3) + (khs.Radiation != 0 ? " (" + Core.PrefixFormat(khs.Radiation, 3, true) + "/day)" : "") + formatUntag);
+                }
+            }
+            else  // Showing details for one particular kerbal
+            {
+                ProtoCrewMember pcm = selectedKHS.PCM;
+                if (pcm == null)
+                {
+                    selectedKHS = null;
+                    Invalidate();
+                }
+                bool healthFrozen = selectedKHS.IsFrozen || selectedKHS.IsDecontaminating;
+                gridContents[1].SetOptionText("<color=\"white\">" + selectedKHS.Name + "</color>");
+                gridContents[3].SetOptionText("<color=\"white\">" + pcm.experienceLevel + "</color>");
+                gridContents[5].SetOptionText("<color=\"white\">" + selectedKHS.ConditionString + "</color>");
+                string s = "";
+                foreach (Quirk q in selectedKHS.Quirks)
+                    if (q.IsVisible) s += ((s != "") ? ", " : "") + q.Title;
+                if (s == "") s = "None";
+                gridContents[7].SetOptionText("<color=\"white\">" + s + "</color>");
+                gridContents[9].SetOptionText("<color=\"white\">" + selectedKHS.MaxHP.ToString("F2") + "</color>");
+                gridContents[11].SetOptionText("<color=\"white\">" + selectedKHS.HP.ToString("F2") + " (" + selectedKHS.Health.ToString("P2") + ")" + "</color>");
+                gridContents[13].SetOptionText("<color=\"white\">" + (healthFrozen ? "—" : selectedKHS.LastChangeTotal.ToString("F2")) + "</color>");
+                int i = 15;
+                if (Core.IsKerbalLoaded(selectedKHS.PCM) && !healthFrozen)
+                    foreach (HealthFactor f in Core.Factors)
+                    {
+                        gridContents[i].SetOptionText("<color=\"white\">" + (selectedKHS.Factors.ContainsKey(f.Name) ? selectedKHS.Factors[f.Name].ToString("F2") : "N/A") + "</color>");
+                        i += 2;
+                    }
+                gridContents[i].children[0].SetOptionText("<color=\"white\">" + (((selectedKHS.PCM.rosterStatus == ProtoCrewMember.RosterStatus.Assigned) || (selectedKHS.TrainingVessel != null)) ? ((selectedKHS.TrainingLevel * 100).ToString("N0") + "%/" + (Core.TrainingCap * 100).ToString("N0") + "%") : "N/A") + "</color>");
+                gridContents[i + 2].SetOptionText("<color=\"white\">" + (healthFrozen ? "N/A" : (selectedKHS.LastRecuperation.ToString("F1") + "%" + (selectedKHS.LastDecay != 0 ? ("/ " + (-selectedKHS.LastDecay).ToString("F1") + "%") : "") + " (" + selectedKHS.MarginalChange.ToString("F2") + " HP)")) + "</color>");
+                gridContents[i + 4].SetOptionText("<color=\"white\">" + selectedKHS.LastExposure.ToString("P1") + "</color>");
+                gridContents[i + 6].SetOptionText("<color=\"white\">" + selectedKHS.ShelterExposure.ToString("P1") + "</color>");
+                gridContents[i + 8].SetOptionText("<color=\"white\">" + selectedKHS.Radiation.ToString("N0") + "/day</color>");
+                gridContents[i + 10].children[0].SetOptionText("<color=\"white\">" + Core.PrefixFormat(selectedKHS.Dose, 6) + "</color>");
+                gridContents[i + 12].SetOptionText("<color=\"white\">" + (1 - selectedKHS.RadiationMaxHPModifier).ToString("P2") + "</color>");
+            }
+            dirty = false;
+        }
+
+        public override void OnSave(ConfigNode node)
+        {
+            if (!Core.ModEnabled) return;
+            Core.Log("KerbalHealthScenario.OnSave", Core.LogLevel.Important);
+            if (!Core.IsInEditor) UpdateKerbals(true);
+            node.AddValue("version", version.ToString());
+            node.AddValue("nextEventTime", nextEventTime);
+            int i = 0;
+            foreach (KerbalHealthStatus khs in Core.KerbalHealthList.Values)
+            {
+                node.AddNode(khs.ConfigNode);
+                i++;
+            }
+            foreach (RadStorm rs in radStorms)
+                if (rs.Target != RadStorm.TargetType.None)
+                    node.AddNode(rs.ConfigNode);
+            Core.Log("KerbalHealthScenario.OnSave complete. " + i + " kerbal(s) saved.", Core.LogLevel.Important);
+        }
+
+        public override void OnLoad(ConfigNode node)
+        {
+            if (!Core.Loaded) Core.LoadConfig();
+            if (!Core.ModEnabled) return;
+            Core.Log("KerbalHealthScenario.OnLoad", Core.LogLevel.Important);
+            version = new Version(Core.GetString(node, "version", System.Reflection.Assembly.GetExecutingAssembly().GetName().Version.ToString()));
+            nextEventTime = Core.GetDouble(node, "nextEventTime", Planetarium.GetUniversalTime() + GetNextEventInterval());
+            Core.KerbalHealthList.Clear();
+            int i = 0;
+            foreach (ConfigNode n in node.GetNodes("KerbalHealthStatus"))
+            {
+                Core.KerbalHealthList.Add(new KerbalHealthStatus(n));
+                i++;
+            }
+            Core.Log("" + i + " kerbal(s) loaded.", Core.LogLevel.Important);
+            radStorms.Clear();
+            foreach (ConfigNode n in node.GetNodes("RADSTORM"))
+                radStorms.Add(new RadStorm(n));
+            Core.Log(radStorms.Count + " radstorms loaded.", Core.LogLevel.Important);
+            lastUpdated = Planetarium.GetUniversalTime();
+        }
+    }
+
+    /// <summary>
+    /// Class used for ordering vessels in Health Monitor
+    /// </summary>
+    public class KerbalComparer : Comparer<ProtoCrewMember>
+    {
+        readonly bool sortByLocation;
+
+        public int CompareLocation(ProtoCrewMember x, ProtoCrewMember y)
+        {
+            if (x.rosterStatus != ProtoCrewMember.RosterStatus.Assigned) return y.rosterStatus == ProtoCrewMember.RosterStatus.Assigned ? 1 : 0;
+            if (y.rosterStatus != ProtoCrewMember.RosterStatus.Assigned) return -1;
+            Vessel xv = Core.KerbalVessel(x), yv = Core.KerbalVessel(y);
+            if (HighLogic.LoadedSceneIsFlight)
+            {
+                if (xv.isActiveVessel) return yv.isActiveVessel ? 0 : -1;
+                if (yv.isActiveVessel) return 1;
+            }
+            if (xv.isEVA) return yv.isEVA ? 0 : -1;
+            return yv.isEVA ? 1 : string.Compare(xv.vesselName, yv.vesselName, true);
+        }
+
+        public override int Compare(ProtoCrewMember x, ProtoCrewMember y)
+        {
+            if (sortByLocation)
+            {
+                int l = CompareLocation(x, y);
+                return (l != 0) ? l : string.Compare(x.name, y.name, true);
+            }
+            return string.Compare(x.name, y.name, true);
+        }
+
+        public KerbalComparer(bool sortByLocation) => this.sortByLocation = sortByLocation;
+    }
+}