--- conflicted
+++ resolved
@@ -1,107 +1,70 @@
-﻿using System;
-using System.Collections.Generic;
-using System.Linq;
-using System.Text;
-
-namespace KerbalHealth
-{
-    public class KerbalHealthList : List<KerbalHealthStatus>
-    {
-        public void Add(string name, double health = double.NaN)
-        {
-            if (Contains(name))
-            {
-<<<<<<< HEAD
-                Core.Log(name + " already registered.", Core.LogLevels.Important);
-=======
-                Core.Log(name + " already registered.");
->>>>>>> 8e61a271
-                return;
-            } else Core.Log("Registering " + name + " with " + health + " health.", Core.LogLevel.Important);
-            KerbalHealthStatus khs;
-            if (double.IsNaN(health)) khs = new KerbalHealth.KerbalHealthStatus(name);
-            else khs = new KerbalHealth.KerbalHealthStatus(name, health);
-            Add(khs);
-        }
-
-        public void RegisterKerbals()
-        {
-            Core.Log("Registering kerbals...");
-            KerbalRoster kerbalRoster = HighLogic.fetch.currentGame.CrewRoster;
-<<<<<<< HEAD
-            Core.Log("" + kerbalRoster.Count + " kerbals in CrewRoster: " + kerbalRoster.GetActiveCrewCount() + " active, " + kerbalRoster.GetAssignedCrewCount() + " assigned, " + kerbalRoster.GetAvailableCrewCount() + " available.", Core.LogLevels.Important);
-            foreach (ProtoCrewMember pcm in kerbalRoster.Kerbals(ProtoCrewMember.KerbalType.Crew)) Add(pcm);
-            Core.Log("" + Count + " kerbal(s) registered.", Core.LogLevels.Important);
-        }
-
-        public bool Remove(string name)
-        {
-            Core.Log("Unregistering " + name + ".", Core.LogLevels.Important);
-            foreach (KerbalHealthStatus khs in this)
-                if (khs.Name == name)
-                {
-                    Remove(khs);
-                    return true;
-                }
-            Core.Log("Failed to remove " + name + "!", Core.LogLevels.Error);
-            return false;
-        }
-
-        public void Remove(ProtoCrewMember pcm)
-        { Remove(pcm.name); }
-
-=======
-            Core.Log("" + kerbalRoster.Count + " kerbals in CrewRoster: " + HighLogic.fetch.currentGame.CrewRoster.Crew.Count() + " crew, " + HighLogic.fetch.currentGame.CrewRoster.Tourist.Count() + " tourists.", Core.LogLevel.Important);
-            foreach (ProtoCrewMember pcm in kerbalRoster.Crew.Concat(kerbalRoster.Tourist))
-                if (IsKerbalTrackable(pcm)) Add(pcm.name, KerbalHealthStatus.GetMaxHP(pcm));
-                else Core.Log(pcm?.name + " is not trackable (" + (pcm == null ? "is null" : ("status: " + pcm.rosterStatus)) + ").");
-            Core.Log("" + Count + " kerbal(s) processed.", Core.LogLevel.Important);
-        }
-
->>>>>>> 8e61a271
-        public void Update(double interval)
-        {
-            for (int i = 0; i < Count; i++)
-            {
-                KerbalHealthStatus khs = this[i];
-                ProtoCrewMember pcm = khs.PCM;
-                if (IsKerbalTrackable(pcm)) khs.Update(interval);
-                else
-                {
-                    if (pcm != null) Core.Log(khs.Name + " (" + pcm.type + ", " + pcm.rosterStatus + ") is not trackable anymore. Removing.");
-                    else Core.Log(khs.Name + " is not trackable anymore. Removing.");
-                    RemoveAt(i);
-                    i--;
-                }
-            }
-            //if (HighLogic.fetch.currentGame.CrewRoster.GetAssignedCrewCount() + HighLogic.fetch.currentGame.CrewRoster.GetAvailableCrewCount() != Count) RegisterKerbals();
-            if (HighLogic.fetch.currentGame.CrewRoster.Crew.Count() + HighLogic.fetch.currentGame.CrewRoster.Tourist.Count() != Count) RegisterKerbals();
-        }
-
-        public void ProcessEvents()
-        {
-            foreach (KerbalHealthStatus khs in this)
-            {
-                Core.Log("Processing " + Core.Events.Count + " potential events for " + khs.Name + "...", Core.LogLevels.Important);
-                foreach (Event e in Core.Events) e.Process(khs);
-            }
-        }
-
-        bool IsKerbalTrackable(ProtoCrewMember pcm)
-        {
-            return (pcm != null) && ((pcm.rosterStatus == ProtoCrewMember.RosterStatus.Assigned) || (pcm.rosterStatus == ProtoCrewMember.RosterStatus.Available));
-        }
-
-        public KerbalHealthStatus Find(ProtoCrewMember pcm)
-        {
-            foreach (KerbalHealthStatus khs in this) if (khs.Name == pcm.name) return khs;
-            return null;
-        }
-
-        public bool Contains(string name)
-        {
-            foreach (KerbalHealthStatus khs in this) if (khs.Name == name) return true;
-            return false;
-        }
-    }
-}
+﻿using System;
+using System.Collections.Generic;
+using System.Linq;
+using System.Text;
+
+namespace KerbalHealth
+{
+    public class KerbalHealthList : List<KerbalHealthStatus>
+    {
+        public void Add(string name, double health = double.NaN)
+        {
+            if (Contains(name))
+            {
+                Core.Log(name + " already registered.");
+                return;
+            } else Core.Log("Registering " + name + " with " + health + " health.", Core.LogLevel.Important);
+            KerbalHealthStatus khs;
+            if (double.IsNaN(health)) khs = new KerbalHealth.KerbalHealthStatus(name);
+            else khs = new KerbalHealth.KerbalHealthStatus(name, health);
+            Add(khs);
+        }
+
+        public void RegisterKerbals()
+        {
+            Core.Log("Registering kerbals...");
+            KerbalRoster kerbalRoster = HighLogic.fetch.currentGame.CrewRoster;
+            Core.Log("" + kerbalRoster.Count + " kerbals in CrewRoster: " + HighLogic.fetch.currentGame.CrewRoster.Crew.Count() + " crew, " + HighLogic.fetch.currentGame.CrewRoster.Tourist.Count() + " tourists.", Core.LogLevel.Important);
+            foreach (ProtoCrewMember pcm in kerbalRoster.Crew.Concat(kerbalRoster.Tourist))
+                if (IsKerbalTrackable(pcm)) Add(pcm.name, KerbalHealthStatus.GetMaxHP(pcm));
+                else Core.Log(pcm?.name + " is not trackable (" + (pcm == null ? "is null" : ("status: " + pcm.rosterStatus)) + ").");
+            Core.Log("" + Count + " kerbal(s) processed.", Core.LogLevel.Important);
+        }
+
+        public void Update(double interval)
+        {
+            for (int i = 0; i < Count; i++)
+            {
+                KerbalHealthStatus khs = this[i];
+                ProtoCrewMember pcm = khs.PCM;
+                if (IsKerbalTrackable(pcm)) khs.Update(interval);
+                else
+                {
+                    if (pcm != null) Core.Log(khs.Name + " (" + pcm.type + ", " + pcm.rosterStatus + ") is not trackable anymore. Removing.");
+                    else Core.Log(khs.Name + " is not trackable anymore. Removing.");
+                    RemoveAt(i);
+                    i--;
+                }
+            }
+            //if (HighLogic.fetch.currentGame.CrewRoster.GetAssignedCrewCount() + HighLogic.fetch.currentGame.CrewRoster.GetAvailableCrewCount() != Count) RegisterKerbals();
+            if (HighLogic.fetch.currentGame.CrewRoster.Crew.Count() + HighLogic.fetch.currentGame.CrewRoster.Tourist.Count() != Count) RegisterKerbals();
+        }
+
+        bool IsKerbalTrackable(ProtoCrewMember pcm)
+        {
+            return (pcm != null) && ((pcm.rosterStatus == ProtoCrewMember.RosterStatus.Assigned) || (pcm.rosterStatus == ProtoCrewMember.RosterStatus.Available));
+        }
+
+        public KerbalHealthStatus Find(ProtoCrewMember pcm)
+        {
+            foreach (KerbalHealthStatus khs in this) if (khs.Name == pcm.name) return khs;
+            return null;
+        }
+
+        public bool Contains(string name)
+        {
+            foreach (KerbalHealthStatus khs in this) if (khs.Name == name) return true;
+            return false;
+        }
+    }
+}