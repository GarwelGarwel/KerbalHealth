--- conflicted
+++ resolved
@@ -41,13 +41,8 @@
             }
         }
 
-<<<<<<< HEAD
         [GameParameters.CustomFloatParameterUI("Stress", toolTip = "HP change per day when the kerbal is assigned; can be lowered through training and/or upgrading Astronaut Complex", minValue = -20, maxValue = 0, displayFormat = "F1", stepCount = 41)]
         public float StressFactor = -2;
-=======
-        [GameParameters.CustomFloatParameterUI("#KH_FS_Assigned", toolTip = "#KH_FS_Assigned_desc", minValue = -20, maxValue = 0, displayFormat = "F1", stepCount = 41)]//Assigned""HP change per day when the kerbal is assigned
-        public float AssignedFactor = -0.5f;
->>>>>>> 2a3428bc
 
         [GameParameters.CustomFloatParameterUI("#KH_FS_Confinement", toolTip = "#KH_FS_Confinement_desc", minValue = -10, maxValue = 0, stepCount = 41)]//Confinement""HP change per day in a vessel with 1 living space per kerbal
         public float ConfinementBaseFactor = -3;
@@ -67,8 +62,7 @@
         [GameParameters.CustomFloatParameterUI("#KH_FS_Home", toolTip = "#KH_FS_Home_desc", minValue = 0, maxValue = 20, stepCount = 41)]//Home""HP change per day when in Kerbin atmosphere
         public float HomeFactor = 2;
 
-<<<<<<< HEAD
-        [GameParameters.CustomFloatParameterUI("At KSC", toolTip = "HP change per day when the kerbal is at KSC (available)", minValue = 0, maxValue = 20, stepCount = 41)]
+        [GameParameters.CustomFloatParameterUI("#KH_FS_KSC", toolTip = "#KH_FS_KSC_desc", minValue = 0, maxValue = 20, stepCount = 41)]//At KSC""HP change per day when the kerbal is at KSC (available)
         public float KSCFactor = 4;
 
         [GameParameters.CustomParameterUI("Training Enabled", toolTip = "Turn on/off the need to train kerbals to reduce stress")]
@@ -82,9 +76,5 @@
 
         [GameParameters.CustomFloatParameterUI("Stupidity Penalty", toolTip = "How much longer it takes to train a stupid kerbal compared to a smart one", displayFormat = "N2", asPercentage = true, minValue = 0, maxValue = 2, stepCount = 21)]
         public float StupidityPenalty = 0;
-=======
-        [GameParameters.CustomFloatParameterUI("#KH_FS_KSC", toolTip = "#KH_FS_KSC_desc", minValue = 0, maxValue = 20, stepCount = 41)]//At KSC""HP change per day when the kerbal is at KSC (available)
-        public float KSCFactor = 5;
->>>>>>> 2a3428bc
     }
 }