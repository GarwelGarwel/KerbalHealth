--- conflicted
+++ resolved
@@ -1,1229 +1,1225 @@
-﻿using KerbalHealth.Wrappers;
-using KSP.Localization;
-using Smooth.Collections;
-using System;
-using System.Collections.Generic;
-using System.Linq;
-
-namespace KerbalHealth
-{
-    /// <summary>
-    /// Contains data about a kerbal's health
-    /// </summary>
-    public class KerbalHealthStatus
-    {
-        #region BASIC PROPERTIES
-
-        string name;
-        string trait = null;
-
-        ProtoCrewMember pcmCached;
-
-        /// <summary>
-        /// Kerbal's name
-        /// </summary>
-        public string Name
-        {
-            get => name;
-            set
-            {
-                name = value;
-                pcmCached = null;
-            }
-        }
-
-        public string FullName =>
-            $"{Name}{(KerbalHealthGeneralSettings.Instance.ShowTraitLevel ? $" ({Localizer.Format($"#KH_TraitSymbol_{PCM.trait}")}{PCM.experienceLevel})" : "")}";
-
-        /// <summary>
-        /// Returns true if the kerbal is marked as being on EVA
-        /// </summary>
-        public bool IsOnEVA { get; set; } = false;
-
-        /// <summary>
-        /// Returns true if a low health alarm has been shown for the kerbal
-        /// </summary>
-        public bool IsWarned { get; set; } = true;
-
-        /// <summary>
-        /// Returns ProtoCrewMember for the kerbal
-        /// </summary>
-        public ProtoCrewMember PCM
-        {
-            get
-            {
-                if (pcmCached != null)
-                    return pcmCached;
-                try { return pcmCached = HighLogic.fetch.currentGame.CrewRoster[Name]; }
-                catch (ArgumentOutOfRangeException)
-                {
-                    Core.Log($"Could not find ProtoCrewMember for {Name}. KerbalHealth kerbal list contains {Core.KerbalHealthList.Count} records:\r\n{Core.KerbalHealthList}");
-                    return null;
-                }
-            }
-            set
-            {
-                Name = value.name;
-                pcmCached = value;
-            }
-        }
-
-        public string LocationString
-        {
-            get
-            {
-                if (IsFrozen)
-                    return Localizer.Format("#KH_Location_frozen");//"Frozen"
-
-                switch (PCM.rosterStatus)
-                {
-                    case ProtoCrewMember.RosterStatus.Available:
-                        return Localizer.Format("#KH_Location_status1");//"KSC"
-                    case ProtoCrewMember.RosterStatus.Dead:
-                        return Localizer.Format("#KH_Location_status2");//"Dead"
-                    case ProtoCrewMember.RosterStatus.Missing:
-                        return Localizer.Format("#KH_Location_status3");//"Unknown"
-                    case (ProtoCrewMember.RosterStatus﻿)9001:
-                        return Localizer.Format("#KH_Location_status4");//"On Vacation"
-                }
-
-                Vessel v = PCM.GetVessel();
-                if (v == null)
-                    return "???";
-                if (v.isEVA)
-                    return Localizer.Format("#KH_Location_status5", v.mainBody.bodyName);//"EVA (" +  + ")"
-                return v.vesselName;
-            }
-        }
-
-        public HealthModifierSet VesselModifiers { get; set; } = new HealthModifierSet();
-
-        /// <summary>
-        /// Returns saved kerbal's trait or current trait if nothing is saved
-        /// </summary>
-        string Trait
-        {
-            get => trait ?? PCM.trait;
-            set => trait = value;
-        }
-
-        #endregion BASIC PROPERTIES
-
-        #region CONDITIONS
-
-        public const string Condition_Exhausted = "Exhausted";
-        public const string Condition_Decontaminating = "Decontaminating";
-        public const string Condition_Training = "Training";
-        public const string Condition_Frozen = "Frozen";
-
-        /// <summary>
-        /// Returns a list of all active health conditions for the kerbal
-        /// </summary>
-        public List<HealthCondition> Conditions { get; set; } = new List<HealthCondition>();
-
-        /// <summary>
-        /// Whether the kerbal is frozen by DeepFreeze mod (has 'Frozen' condition)
-        /// </summary>
-        public bool IsFrozen
-        {
-            get => HasCondition(Condition_Frozen);
-            set
-            {
-                if (value)
-                    AddCondition(Condition_Frozen);
-                else RemoveCondition(Condition_Frozen);
-            }
-        }
-
-        /// <summary>
-        /// Returns a comma-separated list of visible conditions or "OK" if there are no visible conditions
-        /// </summary>
-        public string ConditionString
-        {
-            get
-            {
-                string res = "";
-                foreach (HealthCondition hc in Conditions.Where(hc => hc.Visible))
-                {
-                    if (res.Length != 0)
-                        res += ", ";
-                    res += hc.Title;
-                }
-                if (res.Length == 0)
-                    res = Localizer.Format("#KH_NoConditions");
-                return res;
-            }
-        }
-
-        /// <summary>
-        /// Returns false if at least one of kerbal's current health conditions makes him/her incapacitated (i.e. turns into a Tourist), true otherwise
-        /// </summary>
-        public bool IsCapable => !Conditions.Any(hc => hc.Incapacitated);
-
-        /// <summary>
-        /// Health level (in percentage) for Exhaustion condition to kick in
-        /// </summary>
-        public double ExhaustionStart
-        {
-            get
-            {
-                double xs = KerbalHealthGeneralSettings.Instance.ExhaustionStartHealth;
-                if (KerbalHealthQuirkSettings.Instance.QuirksEnabled)
-                    foreach (HealthEffect he in Quirks.SelectMany(q => q.Effects.Where(he => he.IsApplicable(this))))
-                        xs *= he.ExhaustedStart;
-                return xs;
-            }
-        }
-
-        /// <summary>
-        /// HP for Exhaustion condition to kick in
-        /// </summary>
-        public double ExhaustionStartHP => ExhaustionStart * MaxHP;
-
-        /// <summary>
-        /// Health level (in percentage) for Exhaustion condition to end
-        /// </summary>
-        public double ExhaustionEnd
-        {
-            get
-            {
-                double xe = KerbalHealthGeneralSettings.Instance.ExhaustionEndHealth;
-                if (KerbalHealthQuirkSettings.Instance.QuirksEnabled)
-                    foreach (HealthEffect he in Quirks.SelectMany(q => q.Effects.Where(he => he.IsApplicable(this))))
-                        xe *= he.ExhaustedEnd;
-                return xe;
-            }
-        }
-
-        /// <summary>
-        /// HP for Exhaustion condition to end
-        /// </summary>
-        public double ExhaustionEndHP => ExhaustionEnd * MaxHP;
-
-        /// <summary>
-        /// Returns the condition with a given name, if present (null otherwise)
-        /// </summary>
-        /// <param name="condition"></param>
-        /// <returns></returns>
-        public HealthCondition GetCondition(string condition) => Conditions.Find(hc => hc.Name == condition);
-
-        /// <summary>
-        /// Returns true if a given condition exists for the kerbal
-        /// </summary>
-        /// <param name="condition"></param>
-        /// <returns></returns>
-        public bool HasCondition(string condition) => Conditions.Exists(hc => hc.Name == condition);
-
-        /// <summary>
-        /// Returns true if a given condition exists for the kerbal
-        /// </summary>
-        /// <param name="hc"></param>
-        /// <returns></returns>
-        public bool HasCondition(HealthCondition hc) => Conditions.Contains(hc);
-
-        /// <summary>
-        /// Adds a new health condition
-        /// </summary>
-        /// <param name="condition">Condition to add</param>
-        public void AddCondition(HealthCondition condition)
-        {
-            if (condition == null)
-                return;
-            Core.Log($"Adding {condition.Name} condition to {Name}...");
-            if (!condition.Stackable && HasCondition(condition))
-                return;
-
-            Conditions.Add(condition);
-            if (KerbalHealthQuirkSettings.Instance.ConditionsEnabled)
-                HP += condition.HP * KerbalHealthQuirkSettings.Instance.ConditionsEffect;
-            Core.Log($"{condition.Name} condition added to {Name}.", LogLevel.Important);
-            if (condition.Incapacitated)
-                MakeIncapacitated();
-            if (condition.Visible)
-                Core.ShowMessage(Localizer.Format("#KH_Condition_Acquired", Name, condition.Title) + condition.Description, PCM);// "<color=\"white\">" + " has acquired " +  + "</color> condition!\r\n\n"
-        }
-
-        public void AddCondition(string condition) => AddCondition(Core.GetHealthCondition(condition));
-
-        /// <summary>
-        /// Removes a condition with from the kerbal
-        /// </summary>
-        /// <param name="condition">Name of condition to remove</param>
-        /// <param name="removeAll">If true, all conditions with the same name will be removed. Makes sense for additive conditions. Default is false</param>
-        public void RemoveCondition(HealthCondition condition, bool removeAll = false)
-        {
-            if (condition == null)
-                return;
-            Core.Log($"Removing {condition.Name} condition from {Name}.", LogLevel.Important);
-
-            int n = 0;
-            if (removeAll)
-            {
-                while (Conditions.Remove(condition))
-                    n++;
-                Core.Log($"{n} instance(s) of {condition.Name} removed.", LogLevel.Important);
-            }
-            else n = Conditions.Remove(condition) ? 1 : 0;
-            if (KerbalHealthQuirkSettings.Instance.ConditionsEnabled && condition.RestoreHP)
-                HP -= condition.HP * n * KerbalHealthQuirkSettings.Instance.ConditionsEffect;
-            if ((n > 0) && condition.Incapacitated && IsCapable)
-                MakeCapable();
-            if ((n > 0) && condition.Visible)
-                Core.ShowMessage(Localizer.Format("#KH_Condition_Lost", Name, condition.Title), PCM);//"<color=\"white\">" +  + "</color> has lost <color=\"white\">" +  + "</color> condition!"
-        }
-
-        public void RemoveCondition(string condition, bool removeAll = false) => RemoveCondition(Core.GetHealthCondition(condition), removeAll);
-
-        /// <summary>
-        /// Turn a kerbal into a Tourist
-        /// </summary>
-        void MakeIncapacitated()
-        {
-            if ((Trait != null) && (PCM.type == ProtoCrewMember.KerbalType.Tourist))
-            {
-                Core.Log($"{Name} is already incapacitated.", LogLevel.Important);
-                return;
-            }
-            Core.Log($"{Name} ({Trait}) is incapacitated.", LogLevel.Important);
-            Trait = PCM.trait;
-            PCM.type = ProtoCrewMember.KerbalType.Tourist;
-            KerbalRoster.SetExperienceTrait(PCM, KerbalRoster.touristTrait);
-        }
-
-        /// <summary>
-        /// Revives a kerbal after being incapacitated
-        /// </summary>
-        void MakeCapable()
-        {
-            if (PCM.type != ProtoCrewMember.KerbalType.Tourist)
-                return;  // Apparently, the kerbal has already been revived by another mod
-            Core.Log($"{Name} is becoming {Trait ?? "something strange"} again.", LogLevel.Important);
-            if ((Trait != null) && (Trait != "Tourist"))
-            {
-                PCM.type = ProtoCrewMember.KerbalType.Crew;
-                KerbalRoster.SetExperienceTrait(PCM, Trait);
-            }
-            Trait = null;
-        }
-
-        #endregion CONDITIONS
-
-        #region QUIRKS
-
-        /// <summary>
-        /// List of this kerbal's quirks
-        /// </summary>
-        public List<Quirk> Quirks { get; set; } = new List<Quirk>();
-
-        /// <summary>
-        /// Last level processed for the kerbal
-        /// </summary>
-        public int QuirkLevel { get; set; } = 0;
-
-        /// <summary>
-        /// Adds the quirk unless it is already present
-        /// </summary>
-        /// <param name="quirk"></param>
-        public void AddQuirk(Quirk quirk)
-        {
-            if (quirk != null && !Quirks.Contains(quirk))
-                Quirks.Add(quirk);
-        }
-
-        /// <summary>
-        /// Adds the quirk unless it is already present
-        /// </summary>
-        /// <param name="quirk"></param>
-        public void AddQuirk(string quirk)
-        {
-            Quirk q = Core.GetQuirk(quirk);
-            if (q == null)
-                q = new Quirk(quirk);
-            Core.Quirks.Add(q);
-            AddQuirk(q);
-        }
-
-        public Quirk GetRandomQuirk(int level)
-        {
-            List<Quirk> availableQuirks = new List<Quirk>();
-            List<double> weights = new List<double>();
-            double weightSum = 0;
-            foreach (Quirk q in Core.Quirks.Where(q => q.IsVisible && q.IsAvailableTo(this, level) && !Quirks.Contains(q)))
-            {
-                availableQuirks.Add(q);
-                double w = KerbalHealthQuirkSettings.Instance.StatsAffectQuirkWeights ? GetQuirkWeight(PCM.courage, q.CourageWeight) * GetQuirkWeight(PCM.stupidity, q.StupidityWeight) : 1;
-                weightSum += w;
-                weights.Add(w);
-                Core.Log($"Available quirk: {q.Name} (weight {w})");
-            }
-
-            if ((availableQuirks.Count == 0) || (weightSum <= 0))
-            {
-                Core.Log($"No available quirks found for {Name} (level {level}).", LogLevel.Important);
-                return null;
-            }
-
-            double r = Core.rand.NextDouble() * weightSum;
-            Core.Log($"Quirk selection roll: {r} out of {weightSum}.");
-            for (int i = 0; i < availableQuirks.Count; i++)
-            {
-                r -= weights[i];
-                if (r < 0)
-                {
-                    Core.Log($"Quirk {availableQuirks[i].Name} selected.");
-                    return availableQuirks[i];
-                }
-            }
-            Core.Log("Something is terribly wrong with quirk selection!", LogLevel.Error);
-            return null;
-        }
-
-        public Quirk AddRandomQuirk(int level)
-        {
-            Quirk q = GetRandomQuirk(level);
-            if (q != null)
-            {
-                Quirks.Add(q);
-                Core.ShowMessage(Localizer.Format("#KH_Condition_Quirk", Name, q), PCM);//"<color="white"><<1>></color> acquired a new quirk: <<2>>
-            }
-            return q;
-        }
-
-        public Quirk AddRandomQuirk() => AddRandomQuirk(PCM.experienceLevel);
-
-        public void CheckForAvailableQuirks()
-        {
-            if (KerbalHealthQuirkSettings.Instance.AwardQuirksOnMissions || (PCM.rosterStatus == ProtoCrewMember.RosterStatus.Available))
-            {
-                for (int l = QuirkLevel + 1; l <= PCM.experienceLevel; l++)
-                {
-                    if (Quirks.Count >= KerbalHealthQuirkSettings.Instance.MaxQuirks)
-                        break;
-                    double r = Core.rand.NextDouble();
-                    if (r < KerbalHealthQuirkSettings.Instance.QuirkChance)
-                    {
-                        Core.Log($"A quirk will be added to {Name} (level {l}). Dice roll = {r}");
-                        AddRandomQuirk(l);
-                    }
-                    else Core.Log($"No quirks will be added to {Name} (level {l}). Dice roll = {r}");
-                }
-                QuirkLevel = PCM.experienceLevel;
-            }
-        }
-
-        static double GetQuirkWeight(double val, double k) => val * (2 - 4 / (k + 1)) + 2 / (k + 1);
-
-        #endregion QUIRKS
-
-        #region TRAINING
-
-        /// <summary>
-        /// List of part ids and their training levels
-        /// </summary>
-        public Dictionary<uint, double> TrainingLevels { get; set; } = new Dictionary<uint, double>();
-
-        /// <summary>
-        /// List of part type ids (e.g. mk1pod) the kerbal has completed training for at least once (speeds up further training for similar types)
-        /// </summary>
-        public HashSet<string> FamiliarPartTypes { get; set; } = new HashSet<string>();
-
-        /// <summary>
-        /// List of vessels the kerbal has trained for (information only)
-        /// </summary>
-        public Dictionary<string, double> TrainedVessels { get; set; } = new Dictionary<string, double>();
-
-        /// <summary>
-        /// Ids of parts the kerbal is currently training for
-        /// </summary>
-        public List<TrainingPart> TrainingFor { get; set; } = new List<TrainingPart>();
-
-        /// <summary>
-        /// Name of the vessel the kerbal is currently training for (information only)
-        /// </summary>
-        public string TrainingVessel { get; set; }
-
-        /// <summary>
-        /// Returns true if the kerbal satisfies all conditions to be trained at KSC
-        /// </summary>
-        public bool CanTrainAtKSC => (PCM.rosterStatus == ProtoCrewMember.RosterStatus.Available) && (Health >= 0.9);
-
-        public double TrainingPerDay => Core.TrainingCap /
-                    (double)((PCM.rosterStatus == ProtoCrewMember.RosterStatus.Assigned)
-                    ? KerbalHealthFactorsSettings.Instance.InFlightTrainingTime
-                    : KerbalHealthFactorsSettings.Instance.KSCTrainingTime)
-                    / (1 + PCM.stupidity * KerbalHealthFactorsSettings.Instance.StupidityPenalty);
-
-        /// <summary>
-        /// Estimated time (in seconds) until training for all parts is complete
-        /// </summary>
-        public double TrainingETA =>
-            TrainingFor.Sum(tp => (Core.TrainingCap - TrainingLevels[tp.Id]) * GetPartTrainingComplexity(tp)) / TrainingPerDay * KSPUtil.dateTimeFormatter.Day;
-
-        public double TrainingLevel
-        {
-            get
-            {
-                if (KerbalHealthFactorsSettings.Instance.TrainingEnabled)
-                {
-                    double totalTraining = TrainingFor.Sum(tp => TrainingLevels[tp.Id] * tp.Complexity);
-                    double totalComplexity = TrainingFor.Sum(tp => tp.Complexity);
-                    totalTraining = (totalComplexity != 0) ? totalTraining / totalComplexity : Core.TrainingCap;
-                    if (TrainingVessel != null)
-                        TrainedVessels[TrainingVessel] = totalTraining;
-                    return totalTraining;
-                }
-                return Core.TrainingCap;
-            }
-        }
-
-        /// <summary>
-        /// Returns true if the kerbal has completed at least one training for the given part type
-        /// </summary>
-        /// <param name="partName"></param>
-        /// <returns></returns>
-        public bool IsFamiliarWithPartType(string partName) => FamiliarPartTypes.Contains(partName);
-
-        public double TrainingLevelForPart(uint id) => TrainingLevels.ContainsKey(id) ? TrainingLevels[id] : 0;
-
-        public double GetPartTrainingComplexity(TrainingPart tp) =>
-            IsFamiliarWithPartType(tp.Name) ? tp.Complexity * (1 - KerbalHealthFactorsSettings.Instance.FamiliarityBonus) : tp.Complexity;
-
-        public double GetPartTrainingComplexity(ModuleKerbalHealth mkh) =>
-            IsFamiliarWithPartType(mkh.part.name) ? mkh.complexity * (1 - KerbalHealthFactorsSettings.Instance.FamiliarityBonus) : mkh.complexity;
-
-        /// <summary>
-        /// Start training the kerbal for a set of parts; also abandons all previous trainings
-        /// </summary>
-        /// <param name="parts"></param>
-        /// <param name="vesselName"></param>
-        public void StartTraining(List<Part> parts, string vesselName)
-        {
-            Core.Log($"KerbalHealthStatus.StartTraining({parts.Count} parts, '{vesselName}') for {name}");
-            TrainingFor.Clear();
-            if (IsOnEVA)
-            {
-                TrainingVessel = null;
-                return;
-            }
-
-            foreach (ModuleKerbalHealth mkh in Core.GetTrainingCapableParts(parts))
-            {
-                if (!TrainingLevels.ContainsKey(mkh.id))
-                    TrainingLevels.Add(mkh.id, 0);
-                TrainingFor.Add(new TrainingPart(mkh.id, mkh.part.name, mkh.complexity));
-                Core.Log($"Now training for {mkh.part.name} with id {mkh.id}.");
-            }
-
-            TrainingVessel = vesselName;
-            TrainedVessels[vesselName] = TrainingLevel;
-            if (TrainedVessels[vesselName] >= Core.TrainingCap)
-                FinishTraining(true);
-            Core.Log($"Training {name} for {vesselName} ({TrainingFor.Count} parts).");
-        }
-
-        public void FinishTraining(bool silent = false)
-        {
-            Core.Log($"Training of {name} is complete.");
-            if (!silent)
-                Core.ShowMessage(Localizer.Format("#KH_TrainingComplete", name, TrainingVessel), PCM);//Training of " +  + " for " +  + " is complete!
-            RemoveCondition(Condition_Training);
-            TrainingFor.Clear();
-            TrainingVessel = null;
-        }
-
-        void Train(double interval)
-        {
-            Core.Log($"KerbalHealthStatus.Train({interval}) for {name}");
-            if (IsOnEVA)
-            {
-                Core.Log($"{name} is on EVA. No training.");
-                return;
-            }
-            Core.Log($"{name} is training for {TrainingFor.Count} parts.");
-
-            // Step 1: Calculating training complexity of all not yet trained-for parts
-            double totalComplexity = TrainingFor.Where(tp => TrainingLevels[tp.Id] < Core.TrainingCap).Sum(tp => GetPartTrainingComplexity(tp));
-            if (totalComplexity == 0)
-            {
-                Core.Log("No parts in need of training found.", LogLevel.Important);
-                FinishTraining();
-                return;
-            }
-            bool trainingComplete = true;
-            double totalTraining = 0, trainingProgress = interval * TrainingPerDay / KSPUtil.dateTimeFormatter.Day / totalComplexity;  // Training progress is inverse proportional to total complexity of parts
-            Core.Log($"Training progress: {trainingProgress:P}. Training cap: {Core.TrainingCap:P0}.");
-
-            // Step 1: Updating parts' training progress and calculating their base complexity to update vessel's training level
-            totalComplexity = 0;
-            foreach (TrainingPart tp in TrainingFor)
-            {
-                TrainingLevels[tp.Id] = Math.Min(TrainingLevels[tp.Id] + trainingProgress, Core.TrainingCap);
-                totalTraining += TrainingLevels[tp.Id] * tp.Complexity;
-                totalComplexity += tp.Complexity;
-                if (TrainingLevels[tp.Id] < Core.TrainingCap)
-                    trainingComplete = false;
-                else
-                {
-                    Core.Log($"Training for part {tp.Name} with id {tp.Id} complete.");
-                    FamiliarPartTypes.Add(tp.Name);
-                }
-                Core.Log($"Training level for part {tp.Name} with id {tp.Id} is {TrainingLevels[tp.Id]:P2} with complexity {tp.Complexity:P0}.");
-            }
-            if (TrainingVessel != null)
-                TrainedVessels[TrainingVessel] = totalTraining / totalComplexity;
-            if (trainingComplete)
-                FinishTraining();
-        }
-
-        #endregion TRAINING
-
-        #region HP
-
-        double hp;
-
-        /// <summary>
-        /// Kerbal's health points
-        /// </summary>
-        public double HP
-        {
-            get => hp;
-            set
-            {
-                hp = value < 0
-                    ? 0 :
-                    (value > MaxHP ? MaxHP : value);
-                if (!IsWarned && Health < KerbalHealthGeneralSettings.Instance.LowHealthAlert)
-                {
-                    Core.ShowMessage(Localizer.Format("#KH_Condition_LowHealth", Name), PCM);//"<color=\"white\">" +  + "</color>'s health is dangerously low!"
-                    IsWarned = true;
-                }
-                else if (IsWarned && Health >= KerbalHealthGeneralSettings.Instance.LowHealthAlert)
-                    IsWarned = false;
-            }
-        }
-
-        /// <summary>
-        /// Returns the max number of HP for the kerbal (including the modifier)
-        /// </summary>
-        public double MaxHP
-        {
-            get
-            {
-                double k = 1, a = 0;
-                if (KerbalHealthQuirkSettings.Instance.QuirksEnabled)
-                    foreach (HealthEffect he in Quirks.SelectMany(q => q.Effects.Where(he => (he != null) && he.IsApplicable(this))))
-                    {
-                        a += he.MaxHPBonus;
-                        k *= he.MaxHP;
-                    }
-                return (GetMaxHP(PCM) + MaxHPModifier + a) * RadiationMaxHPModifier * k;
-            }
-        }
-
-        /// <summary>
-        /// Returns kerbal's HP relative to MaxHealth (0 to 1)
-        /// </summary>
-        public double Health => HP / MaxHP;
-
-        /// <summary>
-        /// Health points added to (or subtracted from) kerbal's max HP
-        /// </summary>
-        public double MaxHPModifier { get; set; }
-
-        /// <summary>
-        /// Returns the max number of HP for the kerbal (not including the modifier)
-        /// </summary>
-        /// <param name="pcm"></param>
-        /// <returns></returns>
-        public static double GetMaxHP(ProtoCrewMember pcm) =>
-            KerbalHealthGeneralSettings.Instance.BaseMaxHP + (pcm != null ? KerbalHealthGeneralSettings.Instance.HPPerLevel * pcm.experienceLevel : 0);
-
-        #endregion HP
-
-        #region HP CHANGE
-
-        /// <summary>
-        /// HP change per day rate in the latest update. Only includes factors, not marginal change
-        /// </summary>
-        public double LastChange { get; set; } = 0;
-
-        /// <summary>
-        /// Health recuperation in the latest update
-        /// </summary>
-        public double LastRecuperation { get; set; } = 0;
-
-        /// <summary>
-        /// Health decay in the latest update
-        /// </summary>
-        public double LastDecay { get; set; } = 0;
-
-        /// <summary>
-        /// HP change due to recuperation/decay
-        /// </summary>
-        public double MarginalChange => (MaxHP - HP) * (LastRecuperation / 100) - HP * (LastDecay / 100);
-
-        /// <summary>
-        /// Total HP change per day rate in the latest update
-        /// </summary>
-        public double LastChangeTotal { get; set; }
-
-        /// <summary>
-        /// List of factors' effect on the kerbal (used for monitoring only)
-        /// </summary>
-        public Dictionary<string, double> Factors { get; set; } = new Dictionary<string, double>(Core.Factors.Count);
-
-        double CachedChange { get; set; } = 0;
-
-        /// <summary>
-        /// How many seconds left until HP reaches the given level, at the current HP change rate
-        /// </summary>
-        /// <param name="target">Target HP level</param>
-        /// <returns></returns>
-        public double TimeToValue(double target)
-        {
-            if (LastChangeTotal == 0)
-                return double.NaN;
-            double res = (target - HP) / LastChangeTotal;
-            return res >= 0 ? res * KSPUtil.dateTimeFormatter.Day : double.NaN;
-        }
-
-        /// <summary>
-        /// Returns HP number for the next condition (OK, Exhausted or death)
-        /// </summary>
-        /// <returns></returns>
-        public double NextConditionHP()
-        {
-            if (LastChangeTotal > 0)
-                return HasCondition(Condition_Exhausted) ? ExhaustionEndHP : MaxHP;
-            if (LastChangeTotal < 0)
-                return HasCondition(Condition_Exhausted) ? 0 : ExhaustionStartHP;
-            return double.NaN;
-        }
-
-        /// <summary>
-        /// Returns number of seconds until the next condition is reached
-        /// </summary>
-        /// <returns></returns>
-        public double TimeToNextCondition() => TimeToValue(NextConditionHP());
-
-        /// <summary>
-        /// Returns HP level when marginal HP change balances out "fixed" change. If <= 0, no such level
-        /// </summary>
-        /// <returns></returns>
-        public double GetBalanceHP()
-        {
-            Core.Log($"{Name}'s last change: {LastChange}. Recuperation: {LastRecuperation}%. Decay: {LastDecay}%.");
-            if (LastChange == 0)
-                HealthChangePerDay();
-            return LastRecuperation + LastDecay == 0
-                ? (LastChange < 0 ? 0 : MaxHP)
-                : (MaxHP * LastRecuperation + LastChange * 100) / (LastRecuperation + LastDecay);
-        }
-
-        #endregion HP CHANGE
-
-        #region RADIATION
-
-        double partsRadiation = 0;
-
-        /// <summary>
-        /// Lifetime absorbed dose of ionizing radiation, in banana equivalent doses (BEDs, 1 BED = 1e-7 Sv)
-        /// </summary>
-        public double Dose { get; set; }
-
-        /// <summary>
-        /// Returns the fraction of max HP that the kerbal has considering radiation effects. 1e7 of RadiationDose = -25% of MaxHP
-        /// </summary>
-        public double RadiationMaxHPModifier =>
-            KerbalHealthRadiationSettings.Instance.RadiationEnabled ? 1 - Dose * 1e-7 * KerbalHealthRadiationSettings.Instance.RadiationEffect : 1;
-
-        /// <summary>
-        /// Level of background radiation absorbed by the body, in bananas per day
-        /// </summary>
-        public double Radiation { get; set; }
-
-        /// <summary>
-        /// Proportion of radiation that gets absorbed by the kerbal
-        /// </summary>
-        public double LastExposure { get; set; } = 1;
-
-        /// <summary>
-        /// Exposure in radiaiton shelter (used for radstorms)
-        /// </summary>
-        public double ShelterExposure { get; set; } = 1;
-
-        /// <summary>
-        /// Returns true if the kerbal can start decontamination now
-        /// </summary>
-        public bool IsReadyForDecontamination =>
-            (PCM.rosterStatus == ProtoCrewMember.RosterStatus.Available)
-            && (Health >= 1)
-            && (Conditions.Count == 0)
-            && ((HighLogic.CurrentGame.Mode != Game.Modes.CAREER) || Funding.CanAfford(KerbalHealthRadiationSettings.Instance.DecontaminationFundsCost))
-            && (((HighLogic.CurrentGame.Mode != Game.Modes.CAREER) && ((HighLogic.CurrentGame.Mode != Game.Modes.SCIENCE_SANDBOX)) || ResearchAndDevelopment.CanAfford(KerbalHealthRadiationSettings.Instance.DecontaminationScienceCost)))
-            && (ScenarioUpgradeableFacilities.GetFacilityLevel(SpaceCenterFacility.AstronautComplex) >= KerbalHealthRadiationSettings.Instance.DecontaminationAstronautComplexLevel)
-            && (ScenarioUpgradeableFacilities.GetFacilityLevel(SpaceCenterFacility.ResearchAndDevelopment) >= KerbalHealthRadiationSettings.Instance.DecontaminationRNDLevel);
-
-        /// <summary>
-        /// Returns true if the kerbal is currently decontaminating (i.e. has 'Decontaminating' condition)
-        /// </summary>
-        public bool IsDecontaminating => HasCondition(Condition_Decontaminating);
-
-        /// <summary>
-        /// Proportion of solar radiation that reaches a vessel at a given distance from the Sun (before applying magnetosphere, atmosphere and exposure effects)
-        /// </summary>
-        /// <param name="distance"></param>
-        /// <returns></returns>
-        public static double GetSolarRadiationProportion(double distance) => Core.Sqr(FlightGlobals.GetHomeBody().orbit.radius / distance);
-
-        /// <summary>
-        /// Amount of radiation that gets through the magnetosphere to the given vessel
-        /// </summary>
-        /// <param name="v"></param>
-        /// <returns></returns>
-        public static double GetMagnetosphereCoefficient(Vessel v)
-        {
-            double cosmicRadiationRate = 1;
-            double altitude = v.altitude;
-            for (CelestialBody b = v.mainBody; b != Sun.Instance.sun; b = b.referenceBody)
-            {
-                if (Core.PlanetConfigs[b].Magnetosphere != 0)
-                    if (altitude < b.scienceValues.spaceAltitudeThreshold)
-                        cosmicRadiationRate *= Math.Pow(KerbalHealthRadiationSettings.Instance.InSpaceLowCoefficient, Core.PlanetConfigs[b].Magnetosphere);
-                    else cosmicRadiationRate *= Math.Pow(KerbalHealthRadiationSettings.Instance.InSpaceHighCoefficient, Core.PlanetConfigs[b].Magnetosphere);
-                altitude = b.orbit.altitude;
-            }
-            return cosmicRadiationRate;
-        }
-
-        /// <summary>
-        /// Amount of cosmic radiation that gets through the magnetosphere and atmosphere to the given vessel
-        /// </summary>
-        /// <param name="v"></param>
-        /// <returns></returns>
-        public static double GetCosmicRadiationRate(Vessel v)
-        {
-            if (v == null)
-            {
-                Core.Log("Vessel is null. No radiation added.", LogLevel.Important);
-                return 0;
-            }
-            Core.Log($"{v.vesselName} is in {v.mainBody.bodyName}'s SOI at an altitude of {v.altitude}, distance to Sun: {v.distanceToSun}");
-
-            if (v.mainBody == Sun.Instance.sun)
-                return 1;
-
-            double cosmicRadiationRate = GetMagnetosphereCoefficient(v);
-            if (v.mainBody.atmosphere && (Core.PlanetConfigs[v.mainBody].AtmosphericAbsorption != 0))
-                if (v.altitude < v.mainBody.scienceValues.flyingAltitudeThreshold)
-                    cosmicRadiationRate *= Math.Pow(KerbalHealthRadiationSettings.Instance.TroposphereCoefficient, Core.PlanetConfigs[v.mainBody].AtmosphericAbsorption);
-                else if (v.altitude < v.mainBody.atmosphereDepth)
-                    cosmicRadiationRate *= Math.Pow(KerbalHealthRadiationSettings.Instance.StratoCoefficient, Core.PlanetConfigs[v.mainBody].AtmosphericAbsorption);
-            double occlusionCoefficient = (Math.Sqrt(1 - Core.Sqr(v.mainBody.Radius) / Core.Sqr(v.mainBody.Radius + Math.Max(v.altitude, 0))) + 1) / 2;
-            return cosmicRadiationRate * occlusionCoefficient;
-        }
-
-        /// <summary>
-        /// Returns level of cosmic radiation reaching the given vessel
-        /// </summary>
-        /// <returns>Cosmic radiation level in bananas/day</returns>
-        public static double GetCosmicRadiation(Vessel v) =>
-            GetCosmicRadiationRate(v) * (GetSolarRadiationProportion(v.GetDistanceToSun()) * KerbalHealthRadiationSettings.Instance.SolarRadiation + KerbalHealthRadiationSettings.Instance.GalacticRadiation)
-            + GetNaturalRadiation(v);
-
-        /// <summary>
-        /// Body-emitted radiation reaching the given vessel
-        /// </summary>
-        /// <param name="v"></param>
-        /// <returns></returns>
-        public static double GetNaturalRadiation(Vessel v) =>
-            Core.PlanetConfigs[v.mainBody].Radioactivity * Core.Sqr(v.mainBody.Radius / (v.mainBody.Radius + v.altitude));
-
-        /// <summary>
-        /// Adds given amount of radiation and reduces curent HP accordingly
-        /// </summary>
-        /// <param name="d"></param>
-        public void AddDose(double d)
-        {
-            if (d > 0)
-                HP -= d * 1e-7 * KerbalHealthRadiationSettings.Instance.RadiationEffect;
-            Dose += d;
-        }
-
-        public void StartDecontamination()
-        {
-            Core.Log($"StartDecontamination for {Name}");
-            if (!IsReadyForDecontamination)
-            {
-                Core.Log($"{Name} is {PCM.rosterStatus}; HP: {HP}/{MaxHP}; has {Conditions.Count} condition(s)", LogLevel.Error);
-                return;
-            }
-            if (HighLogic.CurrentGame.Mode == Game.Modes.CAREER)
-            {
-                Core.Log($"Taking {KerbalHealthRadiationSettings.Instance.DecontaminationFundsCost} funds our of {Funding.Instance.Funds:N0} available for decontamination.");
-                Funding.Instance.AddFunds(-KerbalHealthRadiationSettings.Instance.DecontaminationFundsCost, TransactionReasons.None);
-            }
-            if ((HighLogic.CurrentGame.Mode == Game.Modes.CAREER) || (HighLogic.CurrentGame.Mode == Game.Modes.SCIENCE_SANDBOX))
-            {
-                Core.Log($"Taking {KerbalHealthRadiationSettings.Instance.DecontaminationScienceCost} science points for decontamination.");
-                ResearchAndDevelopment.Instance.AddScience(-KerbalHealthRadiationSettings.Instance.DecontaminationScienceCost, TransactionReasons.None);
-            }
-            HP *= 1 - KerbalHealthRadiationSettings.Instance.DecontaminationHealthLoss;
-            AddCondition(Condition_Decontaminating);
-            Radiation = -KerbalHealthRadiationSettings.Instance.DecontaminationRate;
-        }
-
-        public void StopDecontamination()
-        {
-            Core.Log($"StopDecontamination for {Name}");
-            RemoveCondition(Condition_Decontaminating);
-        }
-
-        #endregion RADIATION
-
-        #region HEALTH UPDATE
-
-        /// <summary>
-        /// Returns effective HP change rate per day
-        /// </summary>
-        /// <returns></returns>
-        public double HealthChangePerDay()
-        {
-            ProtoCrewMember pcm = PCM;
-            if (pcm == null)
-            {
-                Core.Log($"{Name} was not found in the kerbal roster!", LogLevel.Error);
-                return 0;
-            }
-
-            if (IsFrozen || IsDecontaminating)
-            {
-                Core.Log($"{Name} is frozen or decontaminating, health does not change.");
-                return 0;
-            }
-
-            if (IsOnEVA && ((pcm.seat != null) || (pcm.rosterStatus != ProtoCrewMember.RosterStatus.Assigned)))
-            {
-                Core.Log($"{Name} is back from EVA.", LogLevel.Important);
-                IsOnEVA = false;
-            }
-
-            LastChange = 0;
-            bool recalculateCache = pcm.IsLoaded() || Core.IsInEditor;
-            if (recalculateCache || (pcm.rosterStatus != ProtoCrewMember.RosterStatus.Assigned))
-            {
-                CachedChange = 0;
-                LastExposure = ShelterExposure = 1;
-                Factors = new Dictionary<string, double>(Core.Factors.Count);
-            }
-            else Core.Log($"Cached HP change for {Name} is {CachedChange} HP/day.");
-
-            // Processing parts and quirks
-            HealthModifierSet mods;
-            if (recalculateCache)
-            {
-                Core.Log($"Vessel modifiers cache contains {HealthModifierSet.VesselCache.Count} record(s).");
-                VesselModifiers = HealthModifierSet.GetVesselModifiers(pcm);
-                mods = VesselModifiers.Clone();
-                Core.Log($"Vessel health modifiers before applying part and kerbal effects:\n{mods}");
-                Core.Log($"Now about to process part {pcm.GetCrewPart()?.partName ?? "NULL"} where {Name} is located.");
-                if (IsOnEVA)
-                    mods.ExposureMultiplier *= KerbalHealthRadiationSettings.Instance.EVAExposure;
-                ShelterExposure = mods.ShelterExposure * mods.ExposureMultiplier;
-                Core.Log($"Shelter exposure for {Name} is {ShelterExposure}.");
-                mods.ProcessPart(pcm.GetCrewPart(), true);
-                mods.ExposureMultiplier *= mods.Exposure;
-            }
-            else
-            {
-                mods = new HealthModifierSet();
-                mods.MaxRecuperaction = mods.RecuperationPower = LastRecuperation;
-                mods.Decay = LastDecay;
-                mods.ExposureMultiplier = LastExposure;
-                mods.PartsRadiation = partsRadiation;
-            }
-
-            Core.Log($"Health modifiers after applying all effects:\n{mods}");
-
-            // Applying quirks
-            if (KerbalHealthQuirkSettings.Instance.QuirksEnabled)
-                foreach (Quirk q in Quirks)
-                    q.Apply(this, mods);
-
-            LastChange = mods.HPChange;
-            LastRecuperation = mods.Recuperation;
-            LastDecay = mods.Decay;
-            LastExposure = mods.ExposureMultiplier;
-            partsRadiation = mods.PartsRadiation;
-
-            // Processing factors
-            Core.Log($"Processing {Core.Factors.Count} factors for {Name}...");
-            int crewCount = Core.GetCrewCount(pcm);
-            foreach (HealthFactor f in Core.Factors.Where(f => recalculateCache || !f.Cachable))
-            {
-                double baseChange = f.ChangePerDay(pcm), factorMultiplier = mods.GetMultiplier(f.Name, crewCount), freeMultiplier = mods.GetMultiplier("All", crewCount);
-                double c = baseChange * factorMultiplier * freeMultiplier;
-<<<<<<< HEAD
-                Core.Log($"{f.Name}'s effect on {Name}: {c:F2} = {baseChange:F2} * {factorMultiplier} * {freeMultiplier}");
-=======
-                Core.Log($"{f.Name}'s effect on {Name}: {c:N2} = {baseChange:N2} * {factorMultiplier} * {freeMultiplier}");
->>>>>>> 50489967
-                Factors[f.Name] = c;
-                if (f.Cachable)
-                    CachedChange += c;
-                else LastChange += c;
-            }
-            LastChange += CachedChange;
-            double mc = MarginalChange;
-            LastChangeTotal = LastChange + mc;
-
-            Core.Log($"Recuperation/decay change for {Name}: {mc} (+{LastRecuperation}%, -{LastDecay}%).");
-            Core.Log($"Total change for {Name}: {LastChangeTotal} HP/day.");
-            if (recalculateCache && Core.IsLogging())
-                Core.Log($"Total shielding: {mods.Shielding}; crew capacity: {Core.GetCrewCapacity(pcm)}");
-            return LastChangeTotal;
-        }
-
-        /// <summary>
-        /// Updates kerbal's HP and status
-        /// </summary>
-        /// <param name="interval">Number of seconds since the last update</param>
-        public void Update(double interval)
-        {
-            Core.Log($"Updating {Name}'s health.");
-
-            if (PCM == null)
-            {
-                Core.Log($"{Name} ProtoCrewMember record not found. Aborting health update.", LogLevel.Error);
-                return;
-            }
-
-            if (KerbalHealthQuirkSettings.Instance.QuirksEnabled)
-                CheckForAvailableQuirks();
-
-            bool frozen = IsFrozen;
-            bool decontaminating = IsDecontaminating;
-
-            if (KerbalHealthRadiationSettings.Instance.RadiationEnabled)
-            {
-                if (PCM.rosterStatus == ProtoCrewMember.RosterStatus.Assigned || frozen)
-                {
-                    Vessel v = PCM.GetVessel();
-                    if (v == null)
-                    {
-                        Core.Log($"Vessel for {Name} not found!", LogLevel.Error);
-                        return;
-                    }
-
-                    double bedPerDay = 0;
-
-                    // Kerbalism radiation
-                    if (Kerbalism.Found && KerbalHealthRadiationSettings.Instance.UseKerbalismRadiation)
-                    {
-                        if (Core.IsLogging())
-                        {
-                            Core.Log($"Kerbalism environment radiaiton: {Kerbalism.GetRadiation(v) * 3600:N3} rad/h = {Kerbalism.RadPerSecToBEDPerDay(Kerbalism.GetRadiation(v))} BED/day. Kerbalism exposure: {Kerbalism.GetHabitatRadiation(v) / Kerbalism.GetRadiation(v):P1}");
-                            Core.Log($"Kerbal Health radiation: {(partsRadiation + GetCosmicRadiation(v)) * KSPUtil.dateTimeFormatter.Day / 21600:N1} BED/day.");
-                            Kerbalism.AddRadiationMeasurement(v.mainBody.bodyName, v.altitude, GetCosmicRadiation(v) * KSPUtil.dateTimeFormatter.Day / 21600, Kerbalism.RadPerSecToBEDPerDay(Kerbalism.GetRadiation(v)));
-                        }
-                        bedPerDay = Kerbalism.RadPerSecToBEDPerDay(Kerbalism.GetRadiation(v)) * KerbalHealthRadiationSettings.Instance.KerbalismRadiationRatio;
-                    }
-                    else bedPerDay = (partsRadiation + GetCosmicRadiation(v)) * KSPUtil.dateTimeFormatter.Day / 21600;
-
-                    Radiation = LastExposure * bedPerDay;
-                    Core.Log($"{Name}'s vessel receives {bedPerDay:N1} BED/day @ {LastExposure:P1} exposure for a radiation level of {Radiation:N1} BED/day. Total accumulated dose is {Dose} BEDs.");
-                    if (decontaminating)
-                        StopDecontamination();
-                }
-                else if (!decontaminating)
-                    Radiation = 0;
-
-                AddDose(Radiation / KSPUtil.dateTimeFormatter.Day * interval);
-                if (Dose < 0)
-                {
-                    Dose = 0;
-                    if (decontaminating)
-                        StopDecontamination();
-                }
-            }
-
-            if (frozen)
-            {
-                Core.Log($"{Name} is frozen, health doesn't change.");
-                return;
-            }
-
-            if (!decontaminating)
-                HP += HealthChangePerDay() / KSPUtil.dateTimeFormatter.Day * interval;
-
-            if ((HP <= 0) && KerbalHealthGeneralSettings.Instance.DeathEnabled)
-            {
-                Core.Log($"{Name} dies due to having {HP} health.", LogLevel.Important);
-                if (PCM.seat != null)
-                    PCM.seat.part.RemoveCrewmember(PCM);
-                PCM.rosterStatus = ProtoCrewMember.RosterStatus.Dead;
-                Vessel.CrewWasModified(PCM.GetVessel());
-                Core.ShowMessage(Localizer.Format("#KH_Condition_KerbalDied", Name), true);//"<color=\"white\">" +  + "</color> has died of poor health!"
-            }
-
-            // If KSC training no longer possible, stop it
-            if (HasCondition(Condition_Training) && !CanTrainAtKSC)
-            {
-                Core.ShowMessage(Localizer.Format("#KH_TrainingStopped", name), PCM);
-                RemoveCondition(Condition_Training);
-                if (PCM.rosterStatus != ProtoCrewMember.RosterStatus.Assigned)
-                    TrainingFor.Clear();
-            }
-
-            // Stop training after the kerbal has been recovered
-            if ((TrainingFor.Count > 0) && (PCM.rosterStatus != ProtoCrewMember.RosterStatus.Assigned) && !HasCondition(Condition_Training))
-            {
-                TrainingFor.Clear();
-                TrainingVessel = null;
-            }
-
-            // Train
-            if ((((TrainingFor.Count > 0) && (PCM.rosterStatus == ProtoCrewMember.RosterStatus.Assigned)) || ((PCM.rosterStatus == ProtoCrewMember.RosterStatus.Available) && HasCondition(Condition_Training))))
-                Train(interval);
-
-            if (HasCondition(Condition_Exhausted))
-            {
-                if (HP >= ExhaustionEndHP)
-                {
-                    RemoveCondition(Condition_Exhausted);
-                    Core.ShowMessage(Localizer.Format("#KH_Condition_ExhastionEnd", Name), PCM);//"<color=\"white\">" +  + "</color> is no longer exhausted."
-                }
-            }
-            else if (HP < ExhaustionStartHP)
-            {
-                AddCondition(Condition_Exhausted);
-                Core.ShowMessage(Localizer.Format("#KH_Condition_ExhastionStart", Name), PCM);//"<color=\"white\">" +  + "</color> is exhausted!"
-            }
-        }
-
-        #endregion HEALTH UPDATE
-
-        #region SAVING, LOADING, INITIALIZING ETC.
-
-        public ConfigNode ConfigNode
-        {
-            get
-            {
-                ConfigNode n = new ConfigNode("KerbalHealthStatus");
-                n.AddValue("name", Name);
-                n.AddValue("health", HP);
-                if (MaxHPModifier != 0)
-                    n.AddValue("maxHPModifier", MaxHPModifier);
-                n.AddValue("dose", Dose);
-                if (Radiation != 0)
-                    n.AddValue("radiation", Radiation);
-                if (partsRadiation != 0)
-                    n.AddValue("partsRadiation", partsRadiation);
-                if (LastExposure != 1)
-                    n.AddValue("exposure", LastExposure);
-                if (ShelterExposure < LastExposure)
-                    n.AddValue("shelterExposure", ShelterExposure);
-                foreach (HealthCondition hc in Conditions)
-                    n.AddValue("condition", hc.Name);
-                foreach (Quirk q in Quirks)
-                    n.AddValue("quirk", q.Name);
-                if (QuirkLevel != 0)
-                    n.AddValue("quirkLevel", QuirkLevel);
-                if (!IsCapable)
-                    n.AddValue("trait", Trait);
-                if (CachedChange != 0)
-                    n.AddValue("cachedChange", CachedChange);
-                if (LastRecuperation != 0)
-                    n.AddValue("lastRecuperation", LastRecuperation);
-                if (LastDecay != 0)
-                    n.AddValue("lastDecay", LastDecay);
-                if (IsOnEVA)
-                    n.AddValue("onEva", true);
-                foreach (KeyValuePair<uint, double> t in TrainingLevels)
-                {
-                    ConfigNode n2 = new ConfigNode("TRAINED_PART");
-                    n2.AddValue("id", t.Key);
-                    n2.AddValue("trainingLevel", t.Value);
-                    n.AddNode(n2);
-                }
-                foreach (string s in FamiliarPartTypes)
-                    n.AddValue("familiarPartType", s);
-                foreach (KeyValuePair<string, double> kvp in TrainedVessels)
-                {
-                    ConfigNode n2 = new ConfigNode("TRAINED_VESSEL");
-                    n2.AddValue("name", kvp.Key);
-                    n2.AddValue("trainingLevel", kvp.Value);
-                    n.AddNode(n2);
-                }
-                foreach (TrainingPart tp in TrainingFor)
-                    n.AddNode(tp.ConfigNode);
-                if (TrainingVessel != null)
-                    n.AddValue("trainingVessel", TrainingVessel);
-                return n;
-            }
-
-            set
-            {
-                Name = value.GetValue("name");
-                HP = value.GetDouble("health", MaxHP);
-                MaxHPModifier = value.GetDouble("maxHPModifier");
-                Dose = value.GetDouble("dose");
-                Radiation = value.GetDouble("radiation");
-                partsRadiation = value.GetDouble("partsRadiation");
-                LastExposure = value.GetDouble("exposure", 1);
-                ShelterExposure = value.GetDouble("shelterExposure", LastExposure);
-                Conditions = new List<HealthCondition>(value.GetValues("condition").Select(s => Core.GetHealthCondition(s)));
-                Conditions.AddRange(value.GetNodes("HealthCondition").Select(n => Core.GetHealthCondition(n.GetString("name"))));
-                if (!KerbalHealthFactorsSettings.Instance.TrainingEnabled && HasCondition(Condition_Training))
-                    RemoveCondition(Condition_Training, true);
-                foreach (string s in value.GetValues("quirk"))
-                    AddQuirk(s);
-                QuirkLevel = value.GetInt("quirkLevel");
-                Trait = value.GetValue("trait");
-                CachedChange = value.GetDouble("cachedChange");
-                LastRecuperation = value.GetDouble("lastRecuperation");
-                LastDecay = value.GetDouble("lastDecay");
-                IsOnEVA = value.GetBool("onEva");
-                TrainingLevels.Clear();
-                foreach (ConfigNode n in value.GetNodes("TRAINED_PART"))
-                {
-                    uint id = n.GetUInt("id");
-                    if (id != 0)
-                        TrainingLevels[id] = n.GetDouble("trainingLevel");
-                }
-                FamiliarPartTypes.AddAll(value.GetValues("familiarPartType"));
-                foreach (ConfigNode n in value.GetNodes("TRAINED_VESSEL"))
-                {
-                    string name = n.GetString("name");
-                    if (name != null)
-                        TrainedVessels.Add(name, n.GetDouble("trainingLevel"));
-                }
-                TrainingFor = new List<TrainingPart>(value.GetNodes("TRAINING_PART").Select(n => new TrainingPart(n)));
-                TrainingVessel = value.GetString("trainingVessel");
-            }
-        }
-
-        public KerbalHealthStatus(string name, double health)
-        {
-            Name = name;
-            HP = health;
-        }
-
-        public KerbalHealthStatus(string name)
-        {
-            Name = name;
-            HP = MaxHP;
-            Core.Log($"Created record for {name} with {HP} HP.");
-        }
-
-        public KerbalHealthStatus(ConfigNode node) => ConfigNode = node;
-
-        public override bool Equals(object obj) => ((KerbalHealthStatus)obj).Name.Equals(Name);
-
-        public override int GetHashCode() => ConfigNode.GetHashCode();
-
-        public KerbalHealthStatus Clone() => (KerbalHealthStatus)this.MemberwiseClone();
-
-        #endregion SAVING, LOADING, INITIALIZING ETC.
-    }
-}
+﻿using KerbalHealth.Wrappers;
+using KSP.Localization;
+using Smooth.Collections;
+using System;
+using System.Collections.Generic;
+using System.Linq;
+
+namespace KerbalHealth
+{
+    /// <summary>
+    /// Contains data about a kerbal's health
+    /// </summary>
+    public class KerbalHealthStatus
+    {
+        #region BASIC PROPERTIES
+
+        string name;
+        string trait = null;
+
+        ProtoCrewMember pcmCached;
+
+        /// <summary>
+        /// Kerbal's name
+        /// </summary>
+        public string Name
+        {
+            get => name;
+            set
+            {
+                name = value;
+                pcmCached = null;
+            }
+        }
+
+        public string FullName =>
+            $"{Name}{(KerbalHealthGeneralSettings.Instance.ShowTraitLevel ? $" ({Localizer.Format($"#KH_TraitSymbol_{PCM.trait}")}{PCM.experienceLevel})" : "")}";
+
+        /// <summary>
+        /// Returns true if the kerbal is marked as being on EVA
+        /// </summary>
+        public bool IsOnEVA { get; set; } = false;
+
+        /// <summary>
+        /// Returns true if a low health alarm has been shown for the kerbal
+        /// </summary>
+        public bool IsWarned { get; set; } = true;
+
+        /// <summary>
+        /// Returns ProtoCrewMember for the kerbal
+        /// </summary>
+        public ProtoCrewMember PCM
+        {
+            get
+            {
+                if (pcmCached != null)
+                    return pcmCached;
+                try { return pcmCached = HighLogic.fetch.currentGame.CrewRoster[Name]; }
+                catch (ArgumentOutOfRangeException)
+                {
+                    Core.Log($"Could not find ProtoCrewMember for {Name}. KerbalHealth kerbal list contains {Core.KerbalHealthList.Count} records:\r\n{Core.KerbalHealthList}");
+                    return null;
+                }
+            }
+            set
+            {
+                Name = value.name;
+                pcmCached = value;
+            }
+        }
+
+        public string LocationString
+        {
+            get
+            {
+                if (IsFrozen)
+                    return Localizer.Format("#KH_Location_frozen");//"Frozen"
+
+                switch (PCM.rosterStatus)
+                {
+                    case ProtoCrewMember.RosterStatus.Available:
+                        return Localizer.Format("#KH_Location_status1");//"KSC"
+                    case ProtoCrewMember.RosterStatus.Dead:
+                        return Localizer.Format("#KH_Location_status2");//"Dead"
+                    case ProtoCrewMember.RosterStatus.Missing:
+                        return Localizer.Format("#KH_Location_status3");//"Unknown"
+                    case (ProtoCrewMember.RosterStatus﻿)9001:
+                        return Localizer.Format("#KH_Location_status4");//"On Vacation"
+                }
+
+                Vessel v = PCM.GetVessel();
+                if (v == null)
+                    return "???";
+                if (v.isEVA)
+                    return Localizer.Format("#KH_Location_status5", v.mainBody.bodyName);//"EVA (" +  + ")"
+                return v.vesselName;
+            }
+        }
+
+        public HealthModifierSet VesselModifiers { get; set; } = new HealthModifierSet();
+
+        /// <summary>
+        /// Returns saved kerbal's trait or current trait if nothing is saved
+        /// </summary>
+        string Trait
+        {
+            get => trait ?? PCM.trait;
+            set => trait = value;
+        }
+
+        #endregion BASIC PROPERTIES
+
+        #region CONDITIONS
+
+        public const string Condition_Exhausted = "Exhausted";
+        public const string Condition_Decontaminating = "Decontaminating";
+        public const string Condition_Training = "Training";
+        public const string Condition_Frozen = "Frozen";
+
+        /// <summary>
+        /// Returns a list of all active health conditions for the kerbal
+        /// </summary>
+        public List<HealthCondition> Conditions { get; set; } = new List<HealthCondition>();
+
+        /// <summary>
+        /// Whether the kerbal is frozen by DeepFreeze mod (has 'Frozen' condition)
+        /// </summary>
+        public bool IsFrozen
+        {
+            get => HasCondition(Condition_Frozen);
+            set
+            {
+                if (value)
+                    AddCondition(Condition_Frozen);
+                else RemoveCondition(Condition_Frozen);
+            }
+        }
+
+        /// <summary>
+        /// Returns a comma-separated list of visible conditions or "OK" if there are no visible conditions
+        /// </summary>
+        public string ConditionString
+        {
+            get
+            {
+                string res = "";
+                foreach (HealthCondition hc in Conditions.Where(hc => hc.Visible))
+                {
+                    if (res.Length != 0)
+                        res += ", ";
+                    res += hc.Title;
+                }
+                if (res.Length == 0)
+                    res = Localizer.Format("#KH_NoConditions");
+                return res;
+            }
+        }
+
+        /// <summary>
+        /// Returns false if at least one of kerbal's current health conditions makes him/her incapacitated (i.e. turns into a Tourist), true otherwise
+        /// </summary>
+        public bool IsCapable => !Conditions.Any(hc => hc.Incapacitated);
+
+        /// <summary>
+        /// Health level (in percentage) for Exhaustion condition to kick in
+        /// </summary>
+        public double ExhaustionStart
+        {
+            get
+            {
+                double xs = KerbalHealthGeneralSettings.Instance.ExhaustionStartHealth;
+                if (KerbalHealthQuirkSettings.Instance.QuirksEnabled)
+                    foreach (HealthEffect he in Quirks.SelectMany(q => q.Effects.Where(he => he.IsApplicable(this))))
+                        xs *= he.ExhaustedStart;
+                return xs;
+            }
+        }
+
+        /// <summary>
+        /// HP for Exhaustion condition to kick in
+        /// </summary>
+        public double ExhaustionStartHP => ExhaustionStart * MaxHP;
+
+        /// <summary>
+        /// Health level (in percentage) for Exhaustion condition to end
+        /// </summary>
+        public double ExhaustionEnd
+        {
+            get
+            {
+                double xe = KerbalHealthGeneralSettings.Instance.ExhaustionEndHealth;
+                if (KerbalHealthQuirkSettings.Instance.QuirksEnabled)
+                    foreach (HealthEffect he in Quirks.SelectMany(q => q.Effects.Where(he => he.IsApplicable(this))))
+                        xe *= he.ExhaustedEnd;
+                return xe;
+            }
+        }
+
+        /// <summary>
+        /// HP for Exhaustion condition to end
+        /// </summary>
+        public double ExhaustionEndHP => ExhaustionEnd * MaxHP;
+
+        /// <summary>
+        /// Returns the condition with a given name, if present (null otherwise)
+        /// </summary>
+        /// <param name="condition"></param>
+        /// <returns></returns>
+        public HealthCondition GetCondition(string condition) => Conditions.Find(hc => hc.Name == condition);
+
+        /// <summary>
+        /// Returns true if a given condition exists for the kerbal
+        /// </summary>
+        /// <param name="condition"></param>
+        /// <returns></returns>
+        public bool HasCondition(string condition) => Conditions.Exists(hc => hc.Name == condition);
+
+        /// <summary>
+        /// Returns true if a given condition exists for the kerbal
+        /// </summary>
+        /// <param name="hc"></param>
+        /// <returns></returns>
+        public bool HasCondition(HealthCondition hc) => Conditions.Contains(hc);
+
+        /// <summary>
+        /// Adds a new health condition
+        /// </summary>
+        /// <param name="condition">Condition to add</param>
+        public void AddCondition(HealthCondition condition)
+        {
+            if (condition == null)
+                return;
+            Core.Log($"Adding {condition.Name} condition to {Name}...");
+            if (!condition.Stackable && HasCondition(condition))
+                return;
+
+            Conditions.Add(condition);
+            if (KerbalHealthQuirkSettings.Instance.ConditionsEnabled)
+                HP += condition.HP * KerbalHealthQuirkSettings.Instance.ConditionsEffect;
+            Core.Log($"{condition.Name} condition added to {Name}.", LogLevel.Important);
+            if (condition.Incapacitated)
+                MakeIncapacitated();
+            if (condition.Visible)
+                Core.ShowMessage(Localizer.Format("#KH_Condition_Acquired", Name, condition.Title) + condition.Description, PCM);// "<color=\"white\">" + " has acquired " +  + "</color> condition!\r\n\n"
+        }
+
+        public void AddCondition(string condition) => AddCondition(Core.GetHealthCondition(condition));
+
+        /// <summary>
+        /// Removes a condition with from the kerbal
+        /// </summary>
+        /// <param name="condition">Name of condition to remove</param>
+        /// <param name="removeAll">If true, all conditions with the same name will be removed. Makes sense for additive conditions. Default is false</param>
+        public void RemoveCondition(HealthCondition condition, bool removeAll = false)
+        {
+            if (condition == null)
+                return;
+            Core.Log($"Removing {condition.Name} condition from {Name}.", LogLevel.Important);
+
+            int n = 0;
+            if (removeAll)
+            {
+                while (Conditions.Remove(condition))
+                    n++;
+                Core.Log($"{n} instance(s) of {condition.Name} removed.", LogLevel.Important);
+            }
+            else n = Conditions.Remove(condition) ? 1 : 0;
+            if (KerbalHealthQuirkSettings.Instance.ConditionsEnabled && condition.RestoreHP)
+                HP -= condition.HP * n * KerbalHealthQuirkSettings.Instance.ConditionsEffect;
+            if ((n > 0) && condition.Incapacitated && IsCapable)
+                MakeCapable();
+            if ((n > 0) && condition.Visible)
+                Core.ShowMessage(Localizer.Format("#KH_Condition_Lost", Name, condition.Title), PCM);//"<color=\"white\">" +  + "</color> has lost <color=\"white\">" +  + "</color> condition!"
+        }
+
+        public void RemoveCondition(string condition, bool removeAll = false) => RemoveCondition(Core.GetHealthCondition(condition), removeAll);
+
+        /// <summary>
+        /// Turn a kerbal into a Tourist
+        /// </summary>
+        void MakeIncapacitated()
+        {
+            if ((Trait != null) && (PCM.type == ProtoCrewMember.KerbalType.Tourist))
+            {
+                Core.Log($"{Name} is already incapacitated.", LogLevel.Important);
+                return;
+            }
+            Core.Log($"{Name} ({Trait}) is incapacitated.", LogLevel.Important);
+            Trait = PCM.trait;
+            PCM.type = ProtoCrewMember.KerbalType.Tourist;
+            KerbalRoster.SetExperienceTrait(PCM, KerbalRoster.touristTrait);
+        }
+
+        /// <summary>
+        /// Revives a kerbal after being incapacitated
+        /// </summary>
+        void MakeCapable()
+        {
+            if (PCM.type != ProtoCrewMember.KerbalType.Tourist)
+                return;  // Apparently, the kerbal has already been revived by another mod
+            Core.Log($"{Name} is becoming {Trait ?? "something strange"} again.", LogLevel.Important);
+            if ((Trait != null) && (Trait != "Tourist"))
+            {
+                PCM.type = ProtoCrewMember.KerbalType.Crew;
+                KerbalRoster.SetExperienceTrait(PCM, Trait);
+            }
+            Trait = null;
+        }
+
+        #endregion CONDITIONS
+
+        #region QUIRKS
+
+        /// <summary>
+        /// List of this kerbal's quirks
+        /// </summary>
+        public List<Quirk> Quirks { get; set; } = new List<Quirk>();
+
+        /// <summary>
+        /// Last level processed for the kerbal
+        /// </summary>
+        public int QuirkLevel { get; set; } = 0;
+
+        /// <summary>
+        /// Adds the quirk unless it is already present
+        /// </summary>
+        /// <param name="quirk"></param>
+        public void AddQuirk(Quirk quirk)
+        {
+            if (quirk != null && !Quirks.Contains(quirk))
+                Quirks.Add(quirk);
+        }
+
+        /// <summary>
+        /// Adds the quirk unless it is already present
+        /// </summary>
+        /// <param name="quirk"></param>
+        public void AddQuirk(string quirk)
+        {
+            Quirk q = Core.GetQuirk(quirk);
+            if (q == null)
+                q = new Quirk(quirk);
+            Core.Quirks.Add(q);
+            AddQuirk(q);
+        }
+
+        public Quirk GetRandomQuirk(int level)
+        {
+            List<Quirk> availableQuirks = new List<Quirk>();
+            List<double> weights = new List<double>();
+            double weightSum = 0;
+            foreach (Quirk q in Core.Quirks.Where(q => q.IsVisible && q.IsAvailableTo(this, level) && !Quirks.Contains(q)))
+            {
+                availableQuirks.Add(q);
+                double w = KerbalHealthQuirkSettings.Instance.StatsAffectQuirkWeights ? GetQuirkWeight(PCM.courage, q.CourageWeight) * GetQuirkWeight(PCM.stupidity, q.StupidityWeight) : 1;
+                weightSum += w;
+                weights.Add(w);
+                Core.Log($"Available quirk: {q.Name} (weight {w})");
+            }
+
+            if ((availableQuirks.Count == 0) || (weightSum <= 0))
+            {
+                Core.Log($"No available quirks found for {Name} (level {level}).", LogLevel.Important);
+                return null;
+            }
+
+            double r = Core.rand.NextDouble() * weightSum;
+            Core.Log($"Quirk selection roll: {r} out of {weightSum}.");
+            for (int i = 0; i < availableQuirks.Count; i++)
+            {
+                r -= weights[i];
+                if (r < 0)
+                {
+                    Core.Log($"Quirk {availableQuirks[i].Name} selected.");
+                    return availableQuirks[i];
+                }
+            }
+            Core.Log("Something is terribly wrong with quirk selection!", LogLevel.Error);
+            return null;
+        }
+
+        public Quirk AddRandomQuirk(int level)
+        {
+            Quirk q = GetRandomQuirk(level);
+            if (q != null)
+            {
+                Quirks.Add(q);
+                Core.ShowMessage(Localizer.Format("#KH_Condition_Quirk", Name, q), PCM);//"<color="white"><<1>></color> acquired a new quirk: <<2>>
+            }
+            return q;
+        }
+
+        public Quirk AddRandomQuirk() => AddRandomQuirk(PCM.experienceLevel);
+
+        public void CheckForAvailableQuirks()
+        {
+            if (KerbalHealthQuirkSettings.Instance.AwardQuirksOnMissions || (PCM.rosterStatus == ProtoCrewMember.RosterStatus.Available))
+            {
+                for (int l = QuirkLevel + 1; l <= PCM.experienceLevel; l++)
+                {
+                    if (Quirks.Count >= KerbalHealthQuirkSettings.Instance.MaxQuirks)
+                        break;
+                    double r = Core.rand.NextDouble();
+                    if (r < KerbalHealthQuirkSettings.Instance.QuirkChance)
+                    {
+                        Core.Log($"A quirk will be added to {Name} (level {l}). Dice roll = {r}");
+                        AddRandomQuirk(l);
+                    }
+                    else Core.Log($"No quirks will be added to {Name} (level {l}). Dice roll = {r}");
+                }
+                QuirkLevel = PCM.experienceLevel;
+            }
+        }
+
+        static double GetQuirkWeight(double val, double k) => val * (2 - 4 / (k + 1)) + 2 / (k + 1);
+
+        #endregion QUIRKS
+
+        #region TRAINING
+
+        /// <summary>
+        /// List of part ids and their training levels
+        /// </summary>
+        public Dictionary<uint, double> TrainingLevels { get; set; } = new Dictionary<uint, double>();
+
+        /// <summary>
+        /// List of part type ids (e.g. mk1pod) the kerbal has completed training for at least once (speeds up further training for similar types)
+        /// </summary>
+        public HashSet<string> FamiliarPartTypes { get; set; } = new HashSet<string>();
+
+        /// <summary>
+        /// List of vessels the kerbal has trained for (information only)
+        /// </summary>
+        public Dictionary<string, double> TrainedVessels { get; set; } = new Dictionary<string, double>();
+
+        /// <summary>
+        /// Ids of parts the kerbal is currently training for
+        /// </summary>
+        public List<TrainingPart> TrainingFor { get; set; } = new List<TrainingPart>();
+
+        /// <summary>
+        /// Name of the vessel the kerbal is currently training for (information only)
+        /// </summary>
+        public string TrainingVessel { get; set; }
+
+        /// <summary>
+        /// Returns true if the kerbal satisfies all conditions to be trained at KSC
+        /// </summary>
+        public bool CanTrainAtKSC => (PCM.rosterStatus == ProtoCrewMember.RosterStatus.Available) && (Health >= 0.9);
+
+        public double TrainingPerDay => Core.TrainingCap /
+                    (double)((PCM.rosterStatus == ProtoCrewMember.RosterStatus.Assigned)
+                    ? KerbalHealthFactorsSettings.Instance.InFlightTrainingTime
+                    : KerbalHealthFactorsSettings.Instance.KSCTrainingTime)
+                    / (1 + PCM.stupidity * KerbalHealthFactorsSettings.Instance.StupidityPenalty);
+
+        /// <summary>
+        /// Estimated time (in seconds) until training for all parts is complete
+        /// </summary>
+        public double TrainingETA =>
+            TrainingFor.Sum(tp => (Core.TrainingCap - TrainingLevels[tp.Id]) * GetPartTrainingComplexity(tp)) / TrainingPerDay * KSPUtil.dateTimeFormatter.Day;
+
+        public double TrainingLevel
+        {
+            get
+            {
+                if (KerbalHealthFactorsSettings.Instance.TrainingEnabled)
+                {
+                    double totalTraining = TrainingFor.Sum(tp => TrainingLevels[tp.Id] * tp.Complexity);
+                    double totalComplexity = TrainingFor.Sum(tp => tp.Complexity);
+                    totalTraining = (totalComplexity != 0) ? totalTraining / totalComplexity : Core.TrainingCap;
+                    if (TrainingVessel != null)
+                        TrainedVessels[TrainingVessel] = totalTraining;
+                    return totalTraining;
+                }
+                return Core.TrainingCap;
+            }
+        }
+
+        /// <summary>
+        /// Returns true if the kerbal has completed at least one training for the given part type
+        /// </summary>
+        /// <param name="partName"></param>
+        /// <returns></returns>
+        public bool IsFamiliarWithPartType(string partName) => FamiliarPartTypes.Contains(partName);
+
+        public double TrainingLevelForPart(uint id) => TrainingLevels.ContainsKey(id) ? TrainingLevels[id] : 0;
+
+        public double GetPartTrainingComplexity(TrainingPart tp) =>
+            IsFamiliarWithPartType(tp.Name) ? tp.Complexity * (1 - KerbalHealthFactorsSettings.Instance.FamiliarityBonus) : tp.Complexity;
+
+        public double GetPartTrainingComplexity(ModuleKerbalHealth mkh) =>
+            IsFamiliarWithPartType(mkh.part.name) ? mkh.complexity * (1 - KerbalHealthFactorsSettings.Instance.FamiliarityBonus) : mkh.complexity;
+
+        /// <summary>
+        /// Start training the kerbal for a set of parts; also abandons all previous trainings
+        /// </summary>
+        /// <param name="parts"></param>
+        /// <param name="vesselName"></param>
+        public void StartTraining(List<Part> parts, string vesselName)
+        {
+            Core.Log($"KerbalHealthStatus.StartTraining({parts.Count} parts, '{vesselName}') for {name}");
+            TrainingFor.Clear();
+            if (IsOnEVA)
+            {
+                TrainingVessel = null;
+                return;
+            }
+
+            foreach (ModuleKerbalHealth mkh in Core.GetTrainingCapableParts(parts))
+            {
+                if (!TrainingLevels.ContainsKey(mkh.id))
+                    TrainingLevels.Add(mkh.id, 0);
+                TrainingFor.Add(new TrainingPart(mkh.id, mkh.part.name, mkh.complexity));
+                Core.Log($"Now training for {mkh.part.name} with id {mkh.id}.");
+            }
+
+            TrainingVessel = vesselName;
+            TrainedVessels[vesselName] = TrainingLevel;
+            if (TrainedVessels[vesselName] >= Core.TrainingCap)
+                FinishTraining(true);
+            Core.Log($"Training {name} for {vesselName} ({TrainingFor.Count} parts).");
+        }
+
+        public void FinishTraining(bool silent = false)
+        {
+            Core.Log($"Training of {name} is complete.");
+            if (!silent)
+                Core.ShowMessage(Localizer.Format("#KH_TrainingComplete", name, TrainingVessel), PCM);//Training of " +  + " for " +  + " is complete!
+            RemoveCondition(Condition_Training);
+            TrainingFor.Clear();
+            TrainingVessel = null;
+        }
+
+        void Train(double interval)
+        {
+            Core.Log($"KerbalHealthStatus.Train({interval}) for {name}");
+            if (IsOnEVA)
+            {
+                Core.Log($"{name} is on EVA. No training.");
+                return;
+            }
+            Core.Log($"{name} is training for {TrainingFor.Count} parts.");
+
+            // Step 1: Calculating training complexity of all not yet trained-for parts
+            double totalComplexity = TrainingFor.Where(tp => TrainingLevels[tp.Id] < Core.TrainingCap).Sum(tp => GetPartTrainingComplexity(tp));
+            if (totalComplexity == 0)
+            {
+                Core.Log("No parts in need of training found.", LogLevel.Important);
+                FinishTraining();
+                return;
+            }
+            bool trainingComplete = true;
+            double totalTraining = 0, trainingProgress = interval * TrainingPerDay / KSPUtil.dateTimeFormatter.Day / totalComplexity;  // Training progress is inverse proportional to total complexity of parts
+            Core.Log($"Training progress: {trainingProgress:P}. Training cap: {Core.TrainingCap:P0}.");
+
+            // Step 1: Updating parts' training progress and calculating their base complexity to update vessel's training level
+            totalComplexity = 0;
+            foreach (TrainingPart tp in TrainingFor)
+            {
+                TrainingLevels[tp.Id] = Math.Min(TrainingLevels[tp.Id] + trainingProgress, Core.TrainingCap);
+                totalTraining += TrainingLevels[tp.Id] * tp.Complexity;
+                totalComplexity += tp.Complexity;
+                if (TrainingLevels[tp.Id] < Core.TrainingCap)
+                    trainingComplete = false;
+                else
+                {
+                    Core.Log($"Training for part {tp.Name} with id {tp.Id} complete.");
+                    FamiliarPartTypes.Add(tp.Name);
+                }
+                Core.Log($"Training level for part {tp.Name} with id {tp.Id} is {TrainingLevels[tp.Id]:P2} with complexity {tp.Complexity:P0}.");
+            }
+            if (TrainingVessel != null)
+                TrainedVessels[TrainingVessel] = totalTraining / totalComplexity;
+            if (trainingComplete)
+                FinishTraining();
+        }
+
+        #endregion TRAINING
+
+        #region HP
+
+        double hp;
+
+        /// <summary>
+        /// Kerbal's health points
+        /// </summary>
+        public double HP
+        {
+            get => hp;
+            set
+            {
+                hp = value < 0
+                    ? 0 :
+                    (value > MaxHP ? MaxHP : value);
+                if (!IsWarned && Health < KerbalHealthGeneralSettings.Instance.LowHealthAlert)
+                {
+                    Core.ShowMessage(Localizer.Format("#KH_Condition_LowHealth", Name), PCM);//"<color=\"white\">" +  + "</color>'s health is dangerously low!"
+                    IsWarned = true;
+                }
+                else if (IsWarned && Health >= KerbalHealthGeneralSettings.Instance.LowHealthAlert)
+                    IsWarned = false;
+            }
+        }
+
+        /// <summary>
+        /// Returns the max number of HP for the kerbal (including the modifier)
+        /// </summary>
+        public double MaxHP
+        {
+            get
+            {
+                double k = 1, a = 0;
+                if (KerbalHealthQuirkSettings.Instance.QuirksEnabled)
+                    foreach (HealthEffect he in Quirks.SelectMany(q => q.Effects.Where(he => (he != null) && he.IsApplicable(this))))
+                    {
+                        a += he.MaxHPBonus;
+                        k *= he.MaxHP;
+                    }
+                return (GetMaxHP(PCM) + MaxHPModifier + a) * RadiationMaxHPModifier * k;
+            }
+        }
+
+        /// <summary>
+        /// Returns kerbal's HP relative to MaxHealth (0 to 1)
+        /// </summary>
+        public double Health => HP / MaxHP;
+
+        /// <summary>
+        /// Health points added to (or subtracted from) kerbal's max HP
+        /// </summary>
+        public double MaxHPModifier { get; set; }
+
+        /// <summary>
+        /// Returns the max number of HP for the kerbal (not including the modifier)
+        /// </summary>
+        /// <param name="pcm"></param>
+        /// <returns></returns>
+        public static double GetMaxHP(ProtoCrewMember pcm) =>
+            KerbalHealthGeneralSettings.Instance.BaseMaxHP + (pcm != null ? KerbalHealthGeneralSettings.Instance.HPPerLevel * pcm.experienceLevel : 0);
+
+        #endregion HP
+
+        #region HP CHANGE
+
+        /// <summary>
+        /// HP change per day rate in the latest update. Only includes factors, not marginal change
+        /// </summary>
+        public double LastChange { get; set; } = 0;
+
+        /// <summary>
+        /// Health recuperation in the latest update
+        /// </summary>
+        public double LastRecuperation { get; set; } = 0;
+
+        /// <summary>
+        /// Health decay in the latest update
+        /// </summary>
+        public double LastDecay { get; set; } = 0;
+
+        /// <summary>
+        /// HP change due to recuperation/decay
+        /// </summary>
+        public double MarginalChange => (MaxHP - HP) * (LastRecuperation / 100) - HP * (LastDecay / 100);
+
+        /// <summary>
+        /// Total HP change per day rate in the latest update
+        /// </summary>
+        public double LastChangeTotal { get; set; }
+
+        /// <summary>
+        /// List of factors' effect on the kerbal (used for monitoring only)
+        /// </summary>
+        public Dictionary<string, double> Factors { get; set; } = new Dictionary<string, double>(Core.Factors.Count);
+
+        double CachedChange { get; set; } = 0;
+
+        /// <summary>
+        /// How many seconds left until HP reaches the given level, at the current HP change rate
+        /// </summary>
+        /// <param name="target">Target HP level</param>
+        /// <returns></returns>
+        public double TimeToValue(double target)
+        {
+            if (LastChangeTotal == 0)
+                return double.NaN;
+            double res = (target - HP) / LastChangeTotal;
+            return res >= 0 ? res * KSPUtil.dateTimeFormatter.Day : double.NaN;
+        }
+
+        /// <summary>
+        /// Returns HP number for the next condition (OK, Exhausted or death)
+        /// </summary>
+        /// <returns></returns>
+        public double NextConditionHP()
+        {
+            if (LastChangeTotal > 0)
+                return HasCondition(Condition_Exhausted) ? ExhaustionEndHP : MaxHP;
+            if (LastChangeTotal < 0)
+                return HasCondition(Condition_Exhausted) ? 0 : ExhaustionStartHP;
+            return double.NaN;
+        }
+
+        /// <summary>
+        /// Returns number of seconds until the next condition is reached
+        /// </summary>
+        /// <returns></returns>
+        public double TimeToNextCondition() => TimeToValue(NextConditionHP());
+
+        /// <summary>
+        /// Returns HP level when marginal HP change balances out "fixed" change. If <= 0, no such level
+        /// </summary>
+        /// <returns></returns>
+        public double GetBalanceHP()
+        {
+            Core.Log($"{Name}'s last change: {LastChange}. Recuperation: {LastRecuperation}%. Decay: {LastDecay}%.");
+            if (LastChange == 0)
+                HealthChangePerDay();
+            return LastRecuperation + LastDecay == 0
+                ? (LastChange < 0 ? 0 : MaxHP)
+                : (MaxHP * LastRecuperation + LastChange * 100) / (LastRecuperation + LastDecay);
+        }
+
+        #endregion HP CHANGE
+
+        #region RADIATION
+
+        double partsRadiation = 0;
+
+        /// <summary>
+        /// Lifetime absorbed dose of ionizing radiation, in banana equivalent doses (BEDs, 1 BED = 1e-7 Sv)
+        /// </summary>
+        public double Dose { get; set; }
+
+        /// <summary>
+        /// Returns the fraction of max HP that the kerbal has considering radiation effects. 1e7 of RadiationDose = -25% of MaxHP
+        /// </summary>
+        public double RadiationMaxHPModifier =>
+            KerbalHealthRadiationSettings.Instance.RadiationEnabled ? 1 - Dose * 1e-7 * KerbalHealthRadiationSettings.Instance.RadiationEffect : 1;
+
+        /// <summary>
+        /// Level of background radiation absorbed by the body, in bananas per day
+        /// </summary>
+        public double Radiation { get; set; }
+
+        /// <summary>
+        /// Proportion of radiation that gets absorbed by the kerbal
+        /// </summary>
+        public double LastExposure { get; set; } = 1;
+
+        /// <summary>
+        /// Exposure in radiaiton shelter (used for radstorms)
+        /// </summary>
+        public double ShelterExposure { get; set; } = 1;
+
+        /// <summary>
+        /// Returns true if the kerbal can start decontamination now
+        /// </summary>
+        public bool IsReadyForDecontamination =>
+            (PCM.rosterStatus == ProtoCrewMember.RosterStatus.Available)
+            && (Health >= 1)
+            && (Conditions.Count == 0)
+            && ((HighLogic.CurrentGame.Mode != Game.Modes.CAREER) || Funding.CanAfford(KerbalHealthRadiationSettings.Instance.DecontaminationFundsCost))
+            && (((HighLogic.CurrentGame.Mode != Game.Modes.CAREER) && ((HighLogic.CurrentGame.Mode != Game.Modes.SCIENCE_SANDBOX)) || ResearchAndDevelopment.CanAfford(KerbalHealthRadiationSettings.Instance.DecontaminationScienceCost)))
+            && (ScenarioUpgradeableFacilities.GetFacilityLevel(SpaceCenterFacility.AstronautComplex) >= KerbalHealthRadiationSettings.Instance.DecontaminationAstronautComplexLevel)
+            && (ScenarioUpgradeableFacilities.GetFacilityLevel(SpaceCenterFacility.ResearchAndDevelopment) >= KerbalHealthRadiationSettings.Instance.DecontaminationRNDLevel);
+
+        /// <summary>
+        /// Returns true if the kerbal is currently decontaminating (i.e. has 'Decontaminating' condition)
+        /// </summary>
+        public bool IsDecontaminating => HasCondition(Condition_Decontaminating);
+
+        /// <summary>
+        /// Proportion of solar radiation that reaches a vessel at a given distance from the Sun (before applying magnetosphere, atmosphere and exposure effects)
+        /// </summary>
+        /// <param name="distance"></param>
+        /// <returns></returns>
+        public static double GetSolarRadiationProportion(double distance) => Core.Sqr(FlightGlobals.GetHomeBody().orbit.radius / distance);
+
+        /// <summary>
+        /// Amount of radiation that gets through the magnetosphere to the given vessel
+        /// </summary>
+        /// <param name="v"></param>
+        /// <returns></returns>
+        public static double GetMagnetosphereCoefficient(Vessel v)
+        {
+            double cosmicRadiationRate = 1;
+            double altitude = v.altitude;
+            for (CelestialBody b = v.mainBody; b != Sun.Instance.sun; b = b.referenceBody)
+            {
+                if (Core.PlanetConfigs[b].Magnetosphere != 0)
+                    if (altitude < b.scienceValues.spaceAltitudeThreshold)
+                        cosmicRadiationRate *= Math.Pow(KerbalHealthRadiationSettings.Instance.InSpaceLowCoefficient, Core.PlanetConfigs[b].Magnetosphere);
+                    else cosmicRadiationRate *= Math.Pow(KerbalHealthRadiationSettings.Instance.InSpaceHighCoefficient, Core.PlanetConfigs[b].Magnetosphere);
+                altitude = b.orbit.altitude;
+            }
+            return cosmicRadiationRate;
+        }
+
+        /// <summary>
+        /// Amount of cosmic radiation that gets through the magnetosphere and atmosphere to the given vessel
+        /// </summary>
+        /// <param name="v"></param>
+        /// <returns></returns>
+        public static double GetCosmicRadiationRate(Vessel v)
+        {
+            if (v == null)
+            {
+                Core.Log("Vessel is null. No radiation added.", LogLevel.Important);
+                return 0;
+            }
+            Core.Log($"{v.vesselName} is in {v.mainBody.bodyName}'s SOI at an altitude of {v.altitude}, distance to Sun: {v.distanceToSun}");
+
+            if (v.mainBody == Sun.Instance.sun)
+                return 1;
+
+            double cosmicRadiationRate = GetMagnetosphereCoefficient(v);
+            if (v.mainBody.atmosphere && (Core.PlanetConfigs[v.mainBody].AtmosphericAbsorption != 0))
+                if (v.altitude < v.mainBody.scienceValues.flyingAltitudeThreshold)
+                    cosmicRadiationRate *= Math.Pow(KerbalHealthRadiationSettings.Instance.TroposphereCoefficient, Core.PlanetConfigs[v.mainBody].AtmosphericAbsorption);
+                else if (v.altitude < v.mainBody.atmosphereDepth)
+                    cosmicRadiationRate *= Math.Pow(KerbalHealthRadiationSettings.Instance.StratoCoefficient, Core.PlanetConfigs[v.mainBody].AtmosphericAbsorption);
+            double occlusionCoefficient = (Math.Sqrt(1 - Core.Sqr(v.mainBody.Radius) / Core.Sqr(v.mainBody.Radius + Math.Max(v.altitude, 0))) + 1) / 2;
+            return cosmicRadiationRate * occlusionCoefficient;
+        }
+
+        /// <summary>
+        /// Returns level of cosmic radiation reaching the given vessel
+        /// </summary>
+        /// <returns>Cosmic radiation level in bananas/day</returns>
+        public static double GetCosmicRadiation(Vessel v) =>
+            GetCosmicRadiationRate(v) * (GetSolarRadiationProportion(v.GetDistanceToSun()) * KerbalHealthRadiationSettings.Instance.SolarRadiation + KerbalHealthRadiationSettings.Instance.GalacticRadiation)
+            + GetNaturalRadiation(v);
+
+        /// <summary>
+        /// Body-emitted radiation reaching the given vessel
+        /// </summary>
+        /// <param name="v"></param>
+        /// <returns></returns>
+        public static double GetNaturalRadiation(Vessel v) =>
+            Core.PlanetConfigs[v.mainBody].Radioactivity * Core.Sqr(v.mainBody.Radius / (v.mainBody.Radius + v.altitude));
+
+        /// <summary>
+        /// Adds given amount of radiation and reduces curent HP accordingly
+        /// </summary>
+        /// <param name="d"></param>
+        public void AddDose(double d)
+        {
+            if (d > 0)
+                HP -= d * 1e-7 * KerbalHealthRadiationSettings.Instance.RadiationEffect;
+            Dose += d;
+        }
+
+        public void StartDecontamination()
+        {
+            Core.Log($"StartDecontamination for {Name}");
+            if (!IsReadyForDecontamination)
+            {
+                Core.Log($"{Name} is {PCM.rosterStatus}; HP: {HP}/{MaxHP}; has {Conditions.Count} condition(s)", LogLevel.Error);
+                return;
+            }
+            if (HighLogic.CurrentGame.Mode == Game.Modes.CAREER)
+            {
+                Core.Log($"Taking {KerbalHealthRadiationSettings.Instance.DecontaminationFundsCost} funds our of {Funding.Instance.Funds:N0} available for decontamination.");
+                Funding.Instance.AddFunds(-KerbalHealthRadiationSettings.Instance.DecontaminationFundsCost, TransactionReasons.None);
+            }
+            if ((HighLogic.CurrentGame.Mode == Game.Modes.CAREER) || (HighLogic.CurrentGame.Mode == Game.Modes.SCIENCE_SANDBOX))
+            {
+                Core.Log($"Taking {KerbalHealthRadiationSettings.Instance.DecontaminationScienceCost} science points for decontamination.");
+                ResearchAndDevelopment.Instance.AddScience(-KerbalHealthRadiationSettings.Instance.DecontaminationScienceCost, TransactionReasons.None);
+            }
+            HP *= 1 - KerbalHealthRadiationSettings.Instance.DecontaminationHealthLoss;
+            AddCondition(Condition_Decontaminating);
+            Radiation = -KerbalHealthRadiationSettings.Instance.DecontaminationRate;
+        }
+
+        public void StopDecontamination()
+        {
+            Core.Log($"StopDecontamination for {Name}");
+            RemoveCondition(Condition_Decontaminating);
+        }
+
+        #endregion RADIATION
+
+        #region HEALTH UPDATE
+
+        /// <summary>
+        /// Returns effective HP change rate per day
+        /// </summary>
+        /// <returns></returns>
+        public double HealthChangePerDay()
+        {
+            ProtoCrewMember pcm = PCM;
+            if (pcm == null)
+            {
+                Core.Log($"{Name} was not found in the kerbal roster!", LogLevel.Error);
+                return 0;
+            }
+
+            if (IsFrozen || IsDecontaminating)
+            {
+                Core.Log($"{Name} is frozen or decontaminating, health does not change.");
+                return 0;
+            }
+
+            if (IsOnEVA && ((pcm.seat != null) || (pcm.rosterStatus != ProtoCrewMember.RosterStatus.Assigned)))
+            {
+                Core.Log($"{Name} is back from EVA.", LogLevel.Important);
+                IsOnEVA = false;
+            }
+
+            LastChange = 0;
+            bool recalculateCache = pcm.IsLoaded() || Core.IsInEditor;
+            if (recalculateCache || (pcm.rosterStatus != ProtoCrewMember.RosterStatus.Assigned))
+            {
+                CachedChange = 0;
+                LastExposure = ShelterExposure = 1;
+                Factors = new Dictionary<string, double>(Core.Factors.Count);
+            }
+            else Core.Log($"Cached HP change for {Name} is {CachedChange} HP/day.");
+
+            // Processing parts and quirks
+            HealthModifierSet mods;
+            if (recalculateCache)
+            {
+                Core.Log($"Vessel modifiers cache contains {HealthModifierSet.VesselCache.Count} record(s).");
+                VesselModifiers = HealthModifierSet.GetVesselModifiers(pcm);
+                mods = VesselModifiers.Clone();
+                Core.Log($"Vessel health modifiers before applying part and kerbal effects:\n{mods}");
+                Core.Log($"Now about to process part {pcm.GetCrewPart()?.partName ?? "NULL"} where {Name} is located.");
+                if (IsOnEVA)
+                    mods.ExposureMultiplier *= KerbalHealthRadiationSettings.Instance.EVAExposure;
+                ShelterExposure = mods.ShelterExposure * mods.ExposureMultiplier;
+                Core.Log($"Shelter exposure for {Name} is {ShelterExposure}.");
+                mods.ProcessPart(pcm.GetCrewPart(), true);
+                mods.ExposureMultiplier *= mods.Exposure;
+            }
+            else
+            {
+                mods = new HealthModifierSet();
+                mods.MaxRecuperaction = mods.RecuperationPower = LastRecuperation;
+                mods.Decay = LastDecay;
+                mods.ExposureMultiplier = LastExposure;
+                mods.PartsRadiation = partsRadiation;
+            }
+
+            // Applying quirks
+            if (KerbalHealthQuirkSettings.Instance.QuirksEnabled)
+                foreach (Quirk q in Quirks)
+                    q.Apply(this, mods);
+
+            Core.Log($"Health modifiers after applying all effects:\n{mods}");
+
+            LastChange = mods.HPChange;
+            LastRecuperation = mods.Recuperation;
+            LastDecay = mods.Decay;
+            LastExposure = mods.ExposureMultiplier;
+            partsRadiation = mods.PartsRadiation;
+
+            // Processing factors
+            Core.Log($"Processing {Core.Factors.Count} factors for {Name}...");
+            int crewCount = Core.GetCrewCount(pcm);
+            foreach (HealthFactor f in Core.Factors.Where(f => recalculateCache || !f.Cachable))
+            {
+                double baseChange = f.ChangePerDay(pcm), factorMultiplier = mods.GetMultiplier(f.Name, crewCount), freeMultiplier = mods.GetMultiplier("All", crewCount);
+                double c = baseChange * factorMultiplier * freeMultiplier;
+                Core.Log($"{f.Name}'s effect on {Name}: {c:N2} = {baseChange:N2} * {factorMultiplier} * {freeMultiplier}");
+                Factors[f.Name] = c;
+                if (f.Cachable)
+                    CachedChange += c;
+                else LastChange += c;
+            }
+            LastChange += CachedChange;
+            double mc = MarginalChange;
+            LastChangeTotal = LastChange + mc;
+
+            Core.Log($"Recuperation/decay change for {Name}: {mc} (+{LastRecuperation}%, -{LastDecay}%).");
+            Core.Log($"Total change for {Name}: {LastChangeTotal} HP/day.");
+            if (recalculateCache && Core.IsLogging())
+                Core.Log($"Total shielding: {mods.Shielding}; crew capacity: {Core.GetCrewCapacity(pcm)}");
+            return LastChangeTotal;
+        }
+
+        /// <summary>
+        /// Updates kerbal's HP and status
+        /// </summary>
+        /// <param name="interval">Number of seconds since the last update</param>
+        public void Update(double interval)
+        {
+            Core.Log($"Updating {Name}'s health.");
+
+            if (PCM == null)
+            {
+                Core.Log($"{Name} ProtoCrewMember record not found. Aborting health update.", LogLevel.Error);
+                return;
+            }
+
+            if (KerbalHealthQuirkSettings.Instance.QuirksEnabled)
+                CheckForAvailableQuirks();
+
+            bool frozen = IsFrozen;
+            bool decontaminating = IsDecontaminating;
+
+            if (KerbalHealthRadiationSettings.Instance.RadiationEnabled)
+            {
+                if (PCM.rosterStatus == ProtoCrewMember.RosterStatus.Assigned || frozen)
+                {
+                    Vessel v = PCM.GetVessel();
+                    if (v == null)
+                    {
+                        Core.Log($"Vessel for {Name} not found!", LogLevel.Error);
+                        return;
+                    }
+
+                    double bedPerDay = 0;
+
+                    // Kerbalism radiation
+                    if (Kerbalism.Found && KerbalHealthRadiationSettings.Instance.UseKerbalismRadiation)
+                    {
+                        if (Core.IsLogging())
+                        {
+                            Core.Log($"Kerbalism environment radiaiton: {Kerbalism.GetRadiation(v) * 3600:N3} rad/h = {Kerbalism.RadPerSecToBEDPerDay(Kerbalism.GetRadiation(v))} BED/day. Kerbalism exposure: {Kerbalism.GetHabitatRadiation(v) / Kerbalism.GetRadiation(v):P1}");
+                            Core.Log($"Kerbal Health radiation: {(partsRadiation + GetCosmicRadiation(v)) * KSPUtil.dateTimeFormatter.Day / 21600:N1} BED/day.");
+                            Kerbalism.AddRadiationMeasurement(v.mainBody.bodyName, v.altitude, GetCosmicRadiation(v) * KSPUtil.dateTimeFormatter.Day / 21600, Kerbalism.RadPerSecToBEDPerDay(Kerbalism.GetRadiation(v)));
+                        }
+                        bedPerDay = Kerbalism.RadPerSecToBEDPerDay(Kerbalism.GetRadiation(v)) * KerbalHealthRadiationSettings.Instance.KerbalismRadiationRatio;
+                    }
+                    else bedPerDay = (partsRadiation + GetCosmicRadiation(v)) * KSPUtil.dateTimeFormatter.Day / 21600;
+
+                    Radiation = LastExposure * bedPerDay;
+                    Core.Log($"{Name}'s vessel receives {bedPerDay:N1} BED/day @ {LastExposure:P1} exposure for a radiation level of {Radiation:N1} BED/day. Total accumulated dose is {Dose} BEDs.");
+                    if (decontaminating)
+                        StopDecontamination();
+                }
+                else if (!decontaminating)
+                    Radiation = 0;
+
+                AddDose(Radiation / KSPUtil.dateTimeFormatter.Day * interval);
+                if (Dose < 0)
+                {
+                    Dose = 0;
+                    if (decontaminating)
+                        StopDecontamination();
+                }
+            }
+
+            if (frozen)
+            {
+                Core.Log($"{Name} is frozen, health doesn't change.");
+                return;
+            }
+
+            if (!decontaminating)
+                HP += HealthChangePerDay() / KSPUtil.dateTimeFormatter.Day * interval;
+
+            if ((HP <= 0) && KerbalHealthGeneralSettings.Instance.DeathEnabled)
+            {
+                Core.Log($"{Name} dies due to having {HP} health.", LogLevel.Important);
+                if (PCM.seat != null)
+                    PCM.seat.part.RemoveCrewmember(PCM);
+                PCM.rosterStatus = ProtoCrewMember.RosterStatus.Dead;
+                Vessel.CrewWasModified(PCM.GetVessel());
+                Core.ShowMessage(Localizer.Format("#KH_Condition_KerbalDied", Name), true);//"<color=\"white\">" +  + "</color> has died of poor health!"
+            }
+
+            // If KSC training no longer possible, stop it
+            if (HasCondition(Condition_Training) && !CanTrainAtKSC)
+            {
+                Core.ShowMessage(Localizer.Format("#KH_TrainingStopped", name), PCM);
+                RemoveCondition(Condition_Training);
+                if (PCM.rosterStatus != ProtoCrewMember.RosterStatus.Assigned)
+                    TrainingFor.Clear();
+            }
+
+            // Stop training after the kerbal has been recovered
+            if ((TrainingFor.Count > 0) && (PCM.rosterStatus != ProtoCrewMember.RosterStatus.Assigned) && !HasCondition(Condition_Training))
+            {
+                TrainingFor.Clear();
+                TrainingVessel = null;
+            }
+
+            // Train
+            if ((((TrainingFor.Count > 0) && (PCM.rosterStatus == ProtoCrewMember.RosterStatus.Assigned)) || ((PCM.rosterStatus == ProtoCrewMember.RosterStatus.Available) && HasCondition(Condition_Training))))
+                Train(interval);
+
+            if (HasCondition(Condition_Exhausted))
+            {
+                if (HP >= ExhaustionEndHP)
+                {
+                    RemoveCondition(Condition_Exhausted);
+                    Core.ShowMessage(Localizer.Format("#KH_Condition_ExhastionEnd", Name), PCM);//"<color=\"white\">" +  + "</color> is no longer exhausted."
+                }
+            }
+            else if (HP < ExhaustionStartHP)
+            {
+                AddCondition(Condition_Exhausted);
+                Core.ShowMessage(Localizer.Format("#KH_Condition_ExhastionStart", Name), PCM);//"<color=\"white\">" +  + "</color> is exhausted!"
+            }
+        }
+
+        #endregion HEALTH UPDATE
+
+        #region SAVING, LOADING, INITIALIZING ETC.
+
+        public ConfigNode ConfigNode
+        {
+            get
+            {
+                ConfigNode n = new ConfigNode("KerbalHealthStatus");
+                n.AddValue("name", Name);
+                n.AddValue("health", HP);
+                if (MaxHPModifier != 0)
+                    n.AddValue("maxHPModifier", MaxHPModifier);
+                n.AddValue("dose", Dose);
+                if (Radiation != 0)
+                    n.AddValue("radiation", Radiation);
+                if (partsRadiation != 0)
+                    n.AddValue("partsRadiation", partsRadiation);
+                if (LastExposure != 1)
+                    n.AddValue("exposure", LastExposure);
+                if (ShelterExposure < LastExposure)
+                    n.AddValue("shelterExposure", ShelterExposure);
+                foreach (HealthCondition hc in Conditions)
+                    n.AddValue("condition", hc.Name);
+                foreach (Quirk q in Quirks)
+                    n.AddValue("quirk", q.Name);
+                if (QuirkLevel != 0)
+                    n.AddValue("quirkLevel", QuirkLevel);
+                if (!IsCapable)
+                    n.AddValue("trait", Trait);
+                if (CachedChange != 0)
+                    n.AddValue("cachedChange", CachedChange);
+                if (LastRecuperation != 0)
+                    n.AddValue("lastRecuperation", LastRecuperation);
+                if (LastDecay != 0)
+                    n.AddValue("lastDecay", LastDecay);
+                if (IsOnEVA)
+                    n.AddValue("onEva", true);
+                foreach (KeyValuePair<uint, double> t in TrainingLevels)
+                {
+                    ConfigNode n2 = new ConfigNode("TRAINED_PART");
+                    n2.AddValue("id", t.Key);
+                    n2.AddValue("trainingLevel", t.Value);
+                    n.AddNode(n2);
+                }
+                foreach (string s in FamiliarPartTypes)
+                    n.AddValue("familiarPartType", s);
+                foreach (KeyValuePair<string, double> kvp in TrainedVessels)
+                {
+                    ConfigNode n2 = new ConfigNode("TRAINED_VESSEL");
+                    n2.AddValue("name", kvp.Key);
+                    n2.AddValue("trainingLevel", kvp.Value);
+                    n.AddNode(n2);
+                }
+                foreach (TrainingPart tp in TrainingFor)
+                    n.AddNode(tp.ConfigNode);
+                if (TrainingVessel != null)
+                    n.AddValue("trainingVessel", TrainingVessel);
+                return n;
+            }
+
+            set
+            {
+                Name = value.GetValue("name");
+                HP = value.GetDouble("health", MaxHP);
+                MaxHPModifier = value.GetDouble("maxHPModifier");
+                Dose = value.GetDouble("dose");
+                Radiation = value.GetDouble("radiation");
+                partsRadiation = value.GetDouble("partsRadiation");
+                LastExposure = value.GetDouble("exposure", 1);
+                ShelterExposure = value.GetDouble("shelterExposure", LastExposure);
+                Conditions = new List<HealthCondition>(value.GetValues("condition").Select(s => Core.GetHealthCondition(s)));
+                Conditions.AddRange(value.GetNodes("HealthCondition").Select(n => Core.GetHealthCondition(n.GetString("name"))));
+                if (!KerbalHealthFactorsSettings.Instance.TrainingEnabled && HasCondition(Condition_Training))
+                    RemoveCondition(Condition_Training, true);
+                foreach (string s in value.GetValues("quirk"))
+                    AddQuirk(s);
+                QuirkLevel = value.GetInt("quirkLevel");
+                Trait = value.GetValue("trait");
+                CachedChange = value.GetDouble("cachedChange");
+                LastRecuperation = value.GetDouble("lastRecuperation");
+                LastDecay = value.GetDouble("lastDecay");
+                IsOnEVA = value.GetBool("onEva");
+                TrainingLevels.Clear();
+                foreach (ConfigNode n in value.GetNodes("TRAINED_PART"))
+                {
+                    uint id = n.GetUInt("id");
+                    if (id != 0)
+                        TrainingLevels[id] = n.GetDouble("trainingLevel");
+                }
+                FamiliarPartTypes.AddAll(value.GetValues("familiarPartType"));
+                foreach (ConfigNode n in value.GetNodes("TRAINED_VESSEL"))
+                {
+                    string name = n.GetString("name");
+                    if (name != null)
+                        TrainedVessels.Add(name, n.GetDouble("trainingLevel"));
+                }
+                TrainingFor = new List<TrainingPart>(value.GetNodes("TRAINING_PART").Select(n => new TrainingPart(n)));
+                TrainingVessel = value.GetString("trainingVessel");
+            }
+        }
+
+        public KerbalHealthStatus(string name, double health)
+        {
+            Name = name;
+            HP = health;
+        }
+
+        public KerbalHealthStatus(string name)
+        {
+            Name = name;
+            HP = MaxHP;
+            Core.Log($"Created record for {name} with {HP} HP.");
+        }
+
+        public KerbalHealthStatus(ConfigNode node) => ConfigNode = node;
+
+        public override bool Equals(object obj) => ((KerbalHealthStatus)obj).Name.Equals(Name);
+
+        public override int GetHashCode() => ConfigNode.GetHashCode();
+
+        public KerbalHealthStatus Clone() => (KerbalHealthStatus)this.MemberwiseClone();
+
+        #endregion SAVING, LOADING, INITIALIZING ETC.
+    }
+}