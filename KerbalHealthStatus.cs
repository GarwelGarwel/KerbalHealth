﻿using System;
using System.Collections.Generic;
using System.Text;
using UnityEngine;

namespace KerbalHealth
{
    public class KerbalHealthStatus
    {
        public enum HealthCondition { OK, Exhausted }  // conditions

        string name;
        double hp;
        double lastChange;  // Cached HP change per day (for unloaded vessels)
        double lastMarginalPositiveChange, lastMarginalNegativeChange;  // Cached marginal HP change (in %)
        HealthCondition condition = HealthCondition.OK;
        string trait = null;
        bool onEva = false;  // True if kerbal is on EVA

        // These dictionaries are used to calculate factor modifiers
        Dictionary<string, double> fmBonusSums = new Dictionary<string, double>(), fmFreeMultipliers = new Dictionary<string, double>();
        double minMultiplier, maxMultiplier;

        public string Name
        {
            get { return name; }
            set
            {
                name = value;
                pcmCached = null;
            }
        }

        public double HP
        {
            get { return hp; }
            set
            {
                //Core.Log("KerbalHealthStatus.HP.set");
                if (value < Core.MinHP) hp = Core.MinHP;
                else if (value > MaxHP) hp = MaxHP;
                else hp = value;
            }
        }

        public double Health { get { return (HP - Core.MinHP) / (MaxHP - Core.MinHP); } }  // % of health relative to MaxHealth

        public double LastChange
        {
            get { return lastChange; }
            set { lastChange = value; }
        }

        public double LastMarginalPositiveChange
        {
            get { return lastMarginalPositiveChange; }
            set { lastMarginalPositiveChange = value; }
        }

        public double LastMarginalNegativeChange
        {
            get { return lastMarginalNegativeChange; }
            set { lastMarginalNegativeChange = value; }
        }

        public HealthCondition Condition
        {
            get { return condition; }
            set
            {
                if (value == condition) return;
                switch (value)
                {
                    case HealthCondition.OK:
<<<<<<< HEAD
                        Core.Log("Reviving " + Name + " as " + Trait + "...", Core.LogLevels.Important);
=======
                        Core.Log("Reviving " + Name + " as " + Trait + "...", Core.LogLevel.Important);
                        if (PCM.type != ProtoCrewMember.KerbalType.Tourist) return;  // Apparently, the kerbal has been revived by another mod
>>>>>>> 8e61a271
                        PCM.type = ProtoCrewMember.KerbalType.Crew;
                        PCM.trait = Trait;
                        break;
                    case HealthCondition.Exhausted:
                        Core.Log(Name + " (" + Trait + ") is exhausted.", Core.LogLevels.Important);
                        Trait = PCM.trait;
                        PCM.type = ProtoCrewMember.KerbalType.Tourist;
                        break;
                }
                condition = value;
            }
        }

        string Trait
        {
            get { return trait ?? PCM.trait; }
            set { trait = value; }
        }

        public bool IsOnEVA
        {
            get { return onEva; }
            set { onEva = value; }
        }

        ProtoCrewMember pcmCached;
        public ProtoCrewMember PCM
        {
            get
            {
                if (pcmCached != null) return pcmCached;
                foreach (ProtoCrewMember pcm in HighLogic.fetch.currentGame.CrewRoster.Crew)
                    if (pcm.name == Name)
                    {
                        pcmCached = pcm;
                        return pcm;
                    }
                foreach (ProtoCrewMember pcm in HighLogic.fetch.currentGame.CrewRoster.Tourist)
                    if (pcm.name == Name)
                    {
                        pcmCached = pcm;
                        return pcm;
                    }
                return null;
            }
            set
            {
                Name = value.name;
                pcmCached = value;
            }
        }

        public static double GetMaxHP(ProtoCrewMember pcm)
        {
            return Core.BaseMaxHP + Core.HPPerLevel * pcm.experienceLevel;
        }

        public double MaxHP
        {
            get { return GetMaxHP(PCM); }
        }

        public double TimeToValue(double target)
        {
            double change = HealthChangePerDay();
            if (change == 0) return double.NaN;
            double res = (target - HP) / change;
            if (res < 0) return double.NaN;
            return res * 21600;
        }

        public double NextConditionHP()
        {
            if (HealthChangePerDay() > 0)
            {
                switch (Condition)
                {
                    case HealthCondition.OK:
                        return MaxHP;
                    case HealthCondition.Exhausted:
                        return Core.ExhaustionEndHealth * MaxHP;
                }
            }
            switch (Condition)
            {
                case HealthCondition.OK:
                    return Core.ExhaustionStartHealth * MaxHP;
                case HealthCondition.Exhausted:
                    return Core.DeathHealth * MaxHP;
            }
            return double.NaN;
        }

        public double TimeToNextCondition()
        { return TimeToValue(NextConditionHP()); }

        // Returns HP level when marginal HP change balances out "fixed" change. If <= 0, no such level
        public double GetBalanceHP()
        {
            Core.Log(Name + "'s last change: " + LastChange + ", MPC: " + LastMarginalPositiveChange + "%, MNC: " + LastMarginalNegativeChange + "%.");
            if (LastChange == 0) HealthChangePerDay();
            if (LastMarginalPositiveChange <= LastMarginalNegativeChange) return 0;
            return (MaxHP * LastMarginalPositiveChange + LastChange * 100) / (LastMarginalPositiveChange - LastMarginalNegativeChange);
        }

        double MarginalChange
        { get { return (MaxHP - HP) * (LastMarginalPositiveChange / 100) - (HP - Core.MinHP) * (LastMarginalNegativeChange / 100); } }

        bool IsInCrew(ProtoCrewMember[] crew)
        {
            foreach (ProtoCrewMember pcm in crew) if (pcm?.name == Name) return true;
            return false;
        }

        void ProcessPart(Part part, ProtoCrewMember[] crew, ref double change)
        {
            int i = 0;
            foreach (ModuleKerbalHealth mkh in part.FindModulesImplementing<ModuleKerbalHealth>())
            {
                Core.Log("Processing MKH #" + (++i) + "/" + part.FindModulesImplementing<ModuleKerbalHealth>().Count + " of " + part.name + "...\nCrew has " + crew.Length + " members.");
                if (mkh.IsModuleActive && (!mkh.partCrewOnly || IsInCrew(crew)))
                {
                    change += mkh.hpChangePerDay;
                    if (mkh.hpMarginalChangePerDay > 0) LastMarginalPositiveChange += mkh.hpMarginalChangePerDay;
                    else if (mkh.hpMarginalChangePerDay < 0) LastMarginalNegativeChange -= mkh.hpMarginalChangePerDay;
                    // Processing factor multiplier
                    if (mkh.multiplier != 1)
                    {
                        if (mkh.crewCap > 0) fmBonusSums[mkh.multiplyFactor] += (1 - mkh.multiplier) * Math.Min(mkh.crewCap, mkh.AffectedCrewCount);
                        else fmFreeMultipliers[mkh.multiplyFactor] *= mkh.multiplier;
                        if (mkh.multiplier > 1) maxMultiplier = Math.Max(maxMultiplier, mkh.multiplier);
                        else minMultiplier = Math.Min(minMultiplier, mkh.multiplier);
                    }
                }
                else Core.Log("This module doesn't affect " + Name + "(active: " + mkh.IsModuleActive + "; part crew only: " + mkh.partCrewOnly + "; in part's crew: " + IsInCrew(crew) + ")");
            }
        }

        double Multiplier(string factorId)
        {
            double res = 1 - fmBonusSums[factorId] / Core.GetCrewCount(PCM);
            if (res < 1) res = Math.Max(res, minMultiplier); else res = Math.Min(res, maxMultiplier);
            Core.Log("Multiplier for " + factorId + " for " + Name + " is " + res + " (bonus sum: " + fmBonusSums[factorId] + "; free multiplier: " + fmFreeMultipliers[factorId] + "; multipliers: " + minMultiplier + ".." + maxMultiplier + ")");
            return res * fmFreeMultipliers[factorId];
        }

        public double HealthChangePerDay()
        {
            double change = 0;
            ProtoCrewMember pcm = PCM;
            if (pcm == null)
            {
                Core.Log(Name + " not found in Core.KerbalHealthList!");
                return 0;
            }

            if (IsOnEVA && (Core.IsKerbalLoaded(pcm) || (pcm.rosterStatus != ProtoCrewMember.RosterStatus.Assigned)))
            {
                Core.Log(Name + " is back from EVA.", Core.LogLevels.Important);
                IsOnEVA = false;
            }

            LastMarginalPositiveChange = LastMarginalNegativeChange = 0;
            fmBonusSums.Clear();
            fmBonusSums.Add("All", 0);
            fmFreeMultipliers.Clear();
            fmFreeMultipliers.Add("All", 1);
            foreach (HealthFactor f in Core.Factors)
            {
                fmBonusSums.Add(f.Id, 0);
                fmFreeMultipliers.Add(f.Id, 1);
            }
            minMultiplier = maxMultiplier = 1;

            // Processing parts
            if ((pcm.rosterStatus == ProtoCrewMember.RosterStatus.Assigned && Core.IsKerbalLoaded(pcm)) || Core.IsInEditor)
                    if (Core.IsInEditor)
                        foreach (PartCrewManifest p in ShipConstruction.ShipManifest.PartManifests) ProcessPart(p.PartInfo.partPrefab, p.GetPartCrew(), ref change);
                    else
                        foreach (Part p in pcm.seat.vessel.Parts) ProcessPart(p, p.protoModuleCrew.ToArray(), ref change);

            if (Core.IsKerbalLoaded(pcm) || IsOnEVA) LastChange = 0;

            // Processing all factors
            Core.Log("Processing all the " + Core.Factors.Count + " factors for " + pcm.name + "...");
            foreach (HealthFactor f in Core.Factors)
            {
                if (f.LoadedOnly && !(Core.IsInEditor || Core.IsKerbalLoaded(pcm) || IsOnEVA))
                {
                    Core.Log(f.Id + " does not affect " + pcm.name + " (" + (Core.IsInEditor ? "" : "not ") + "in editor, " + (Core.IsKerbalLoaded(pcm) ? "" : "not ") + "in vessel, " + (IsOnEVA ? "" : "not ") + "on EVA).");
                    continue;
                }
                double m = Multiplier(f.Id) * Multiplier("All");
                double c = f.ChangePerDay(pcm) * m;
                change += c;
                if (Core.IsKerbalLoaded(pcm) || IsOnEVA || Core.IsInEditor) LastChange += c;
                Core.Log(f.Id + "'s effect on " + pcm.name + " is " + c + " HP/day.");
            }
            if (pcm.rosterStatus == ProtoCrewMember.RosterStatus.Assigned && !Core.IsKerbalLoaded(pcm))
            {
                Core.Log("Cached health change: " + LastChange);
                change = LastChange;
            }
            double mc = MarginalChange;
            Core.Log("Marginal change: " + mc + "(+" + LastMarginalPositiveChange + "%, -" + LastMarginalNegativeChange + "%).");
            Core.Log("Total change: " + change + mc);
            return change + mc;
        }

        public void Update(double interval)
        {
            Core.Log("Updating " + Name + "'s health.");
            HP += HealthChangePerDay() / 21600 * interval;
            if (HP <= Core.DeathHealth * MaxHP)
            {
                Core.Log(Name + " dies due to having " + HP + " health.", Core.LogLevels.Important);
                if (PCM.seat != null) PCM.seat.part.RemoveCrewmember(PCM);
                PCM.rosterStatus = ProtoCrewMember.RosterStatus.Dead;
                ScreenMessages.PostScreenMessage(Name + " dies of poor health!");
            }
            if (Condition == HealthCondition.OK && HP <= Core.ExhaustionStartHealth * MaxHP)
            {
                Condition = HealthCondition.Exhausted;
                ScreenMessages.PostScreenMessage(Name + " is exhausted!");
            }
            if (Condition == HealthCondition.Exhausted && HP >= Core.ExhaustionEndHealth * MaxHP)
            {
                Condition = HealthCondition.OK;
                ScreenMessages.PostScreenMessage(Name + " has revived.");
            }
        }

        public ConfigNode ConfigNode
        {
            get
            {
                ConfigNode n = new ConfigNode("KerbalHealthStatus");
                n.AddValue("name", Name);
                n.AddValue("health", HP);
                n.AddValue("condition", Condition);
                if (Condition == HealthCondition.Exhausted) n.AddValue("trait", Trait);
                if (LastChange != 0) n.AddValue("lastChange", LastChange);
                if (LastMarginalPositiveChange != 0) n.AddValue("lastMarginalPositiveChange", LastMarginalPositiveChange);
                if (LastMarginalNegativeChange != 0) n.AddValue("lastMarginalNegativeChange", LastMarginalNegativeChange);
                if (IsOnEVA) n.AddValue("onEva", true);
                return n;
            }
            set
            {
                Name = value.GetValue("name");
                HP = Double.Parse(value.GetValue("health"));
                Condition = (KerbalHealthStatus.HealthCondition)Enum.Parse(typeof(HealthCondition), value.GetValue("condition"));
                if (Condition == HealthCondition.Exhausted) Trait = value.GetValue("trait");
                try { LastChange = double.Parse(value.GetValue("lastChange")); }
                catch (Exception) { LastChange = 0; }
                try { LastMarginalPositiveChange = double.Parse(value.GetValue("lastMarginalPositiveChange")); }
                catch (Exception) { LastMarginalPositiveChange = 0; }
                try { LastMarginalNegativeChange = double.Parse(value.GetValue("lastMarginalNegativeChange")); }
                catch (Exception) { LastMarginalNegativeChange = 0; }
                try { IsOnEVA = bool.Parse(value.GetValue("onEva")); }
                catch (Exception) { IsOnEVA = false; }
            }
        }

        public override bool Equals(object obj)
        {
            return ((KerbalHealthStatus)obj).Name.Equals(Name);
        }

        public override int GetHashCode()
        {
            return base.GetHashCode();
        }

        public KerbalHealthStatus() { }

        public KerbalHealthStatus(string name)
        {
            Name = name;
            HP = MaxHP;
        }

        public KerbalHealthStatus(string name, double health)
        {
            Name = name;
            HP = health;
        }

        public KerbalHealthStatus(ConfigNode node)
        {
            ConfigNode = node;
        }
    }
}
<|MERGE_RESOLUTION|>--- conflicted
+++ resolved
@@ -1,374 +1,370 @@
-﻿using System;
-using System.Collections.Generic;
-using System.Text;
-using UnityEngine;
-
-namespace KerbalHealth
-{
-    public class KerbalHealthStatus
-    {
-        public enum HealthCondition { OK, Exhausted }  // conditions
-
-        string name;
-        double hp;
-        double lastChange;  // Cached HP change per day (for unloaded vessels)
-        double lastMarginalPositiveChange, lastMarginalNegativeChange;  // Cached marginal HP change (in %)
-        HealthCondition condition = HealthCondition.OK;
-        string trait = null;
-        bool onEva = false;  // True if kerbal is on EVA
-
-        // These dictionaries are used to calculate factor modifiers
-        Dictionary<string, double> fmBonusSums = new Dictionary<string, double>(), fmFreeMultipliers = new Dictionary<string, double>();
-        double minMultiplier, maxMultiplier;
-
-        public string Name
-        {
-            get { return name; }
-            set
-            {
-                name = value;
-                pcmCached = null;
-            }
-        }
-
-        public double HP
-        {
-            get { return hp; }
-            set
-            {
-                //Core.Log("KerbalHealthStatus.HP.set");
-                if (value < Core.MinHP) hp = Core.MinHP;
-                else if (value > MaxHP) hp = MaxHP;
-                else hp = value;
-            }
-        }
-
-        public double Health { get { return (HP - Core.MinHP) / (MaxHP - Core.MinHP); } }  // % of health relative to MaxHealth
-
-        public double LastChange
-        {
-            get { return lastChange; }
-            set { lastChange = value; }
-        }
-
-        public double LastMarginalPositiveChange
-        {
-            get { return lastMarginalPositiveChange; }
-            set { lastMarginalPositiveChange = value; }
-        }
-
-        public double LastMarginalNegativeChange
-        {
-            get { return lastMarginalNegativeChange; }
-            set { lastMarginalNegativeChange = value; }
-        }
-
-        public HealthCondition Condition
-        {
-            get { return condition; }
-            set
-            {
-                if (value == condition) return;
-                switch (value)
-                {
-                    case HealthCondition.OK:
-<<<<<<< HEAD
-                        Core.Log("Reviving " + Name + " as " + Trait + "...", Core.LogLevels.Important);
-=======
-                        Core.Log("Reviving " + Name + " as " + Trait + "...", Core.LogLevel.Important);
-                        if (PCM.type != ProtoCrewMember.KerbalType.Tourist) return;  // Apparently, the kerbal has been revived by another mod
->>>>>>> 8e61a271
-                        PCM.type = ProtoCrewMember.KerbalType.Crew;
-                        PCM.trait = Trait;
-                        break;
-                    case HealthCondition.Exhausted:
-                        Core.Log(Name + " (" + Trait + ") is exhausted.", Core.LogLevels.Important);
-                        Trait = PCM.trait;
-                        PCM.type = ProtoCrewMember.KerbalType.Tourist;
-                        break;
-                }
-                condition = value;
-            }
-        }
-
-        string Trait
-        {
-            get { return trait ?? PCM.trait; }
-            set { trait = value; }
-        }
-
-        public bool IsOnEVA
-        {
-            get { return onEva; }
-            set { onEva = value; }
-        }
-
-        ProtoCrewMember pcmCached;
-        public ProtoCrewMember PCM
-        {
-            get
-            {
-                if (pcmCached != null) return pcmCached;
-                foreach (ProtoCrewMember pcm in HighLogic.fetch.currentGame.CrewRoster.Crew)
-                    if (pcm.name == Name)
-                    {
-                        pcmCached = pcm;
-                        return pcm;
-                    }
-                foreach (ProtoCrewMember pcm in HighLogic.fetch.currentGame.CrewRoster.Tourist)
-                    if (pcm.name == Name)
-                    {
-                        pcmCached = pcm;
-                        return pcm;
-                    }
-                return null;
-            }
-            set
-            {
-                Name = value.name;
-                pcmCached = value;
-            }
-        }
-
-        public static double GetMaxHP(ProtoCrewMember pcm)
-        {
-            return Core.BaseMaxHP + Core.HPPerLevel * pcm.experienceLevel;
-        }
-
-        public double MaxHP
-        {
-            get { return GetMaxHP(PCM); }
-        }
-
-        public double TimeToValue(double target)
-        {
-            double change = HealthChangePerDay();
-            if (change == 0) return double.NaN;
-            double res = (target - HP) / change;
-            if (res < 0) return double.NaN;
-            return res * 21600;
-        }
-
-        public double NextConditionHP()
-        {
-            if (HealthChangePerDay() > 0)
-            {
-                switch (Condition)
-                {
-                    case HealthCondition.OK:
-                        return MaxHP;
-                    case HealthCondition.Exhausted:
-                        return Core.ExhaustionEndHealth * MaxHP;
-                }
-            }
-            switch (Condition)
-            {
-                case HealthCondition.OK:
-                    return Core.ExhaustionStartHealth * MaxHP;
-                case HealthCondition.Exhausted:
-                    return Core.DeathHealth * MaxHP;
-            }
-            return double.NaN;
-        }
-
-        public double TimeToNextCondition()
-        { return TimeToValue(NextConditionHP()); }
-
-        // Returns HP level when marginal HP change balances out "fixed" change. If <= 0, no such level
-        public double GetBalanceHP()
-        {
-            Core.Log(Name + "'s last change: " + LastChange + ", MPC: " + LastMarginalPositiveChange + "%, MNC: " + LastMarginalNegativeChange + "%.");
-            if (LastChange == 0) HealthChangePerDay();
-            if (LastMarginalPositiveChange <= LastMarginalNegativeChange) return 0;
-            return (MaxHP * LastMarginalPositiveChange + LastChange * 100) / (LastMarginalPositiveChange - LastMarginalNegativeChange);
-        }
-
-        double MarginalChange
-        { get { return (MaxHP - HP) * (LastMarginalPositiveChange / 100) - (HP - Core.MinHP) * (LastMarginalNegativeChange / 100); } }
-
-        bool IsInCrew(ProtoCrewMember[] crew)
-        {
-            foreach (ProtoCrewMember pcm in crew) if (pcm?.name == Name) return true;
-            return false;
-        }
-
-        void ProcessPart(Part part, ProtoCrewMember[] crew, ref double change)
-        {
-            int i = 0;
-            foreach (ModuleKerbalHealth mkh in part.FindModulesImplementing<ModuleKerbalHealth>())
-            {
-                Core.Log("Processing MKH #" + (++i) + "/" + part.FindModulesImplementing<ModuleKerbalHealth>().Count + " of " + part.name + "...\nCrew has " + crew.Length + " members.");
-                if (mkh.IsModuleActive && (!mkh.partCrewOnly || IsInCrew(crew)))
-                {
-                    change += mkh.hpChangePerDay;
-                    if (mkh.hpMarginalChangePerDay > 0) LastMarginalPositiveChange += mkh.hpMarginalChangePerDay;
-                    else if (mkh.hpMarginalChangePerDay < 0) LastMarginalNegativeChange -= mkh.hpMarginalChangePerDay;
-                    // Processing factor multiplier
-                    if (mkh.multiplier != 1)
-                    {
-                        if (mkh.crewCap > 0) fmBonusSums[mkh.multiplyFactor] += (1 - mkh.multiplier) * Math.Min(mkh.crewCap, mkh.AffectedCrewCount);
-                        else fmFreeMultipliers[mkh.multiplyFactor] *= mkh.multiplier;
-                        if (mkh.multiplier > 1) maxMultiplier = Math.Max(maxMultiplier, mkh.multiplier);
-                        else minMultiplier = Math.Min(minMultiplier, mkh.multiplier);
-                    }
-                }
-                else Core.Log("This module doesn't affect " + Name + "(active: " + mkh.IsModuleActive + "; part crew only: " + mkh.partCrewOnly + "; in part's crew: " + IsInCrew(crew) + ")");
-            }
-        }
-
-        double Multiplier(string factorId)
-        {
-            double res = 1 - fmBonusSums[factorId] / Core.GetCrewCount(PCM);
-            if (res < 1) res = Math.Max(res, minMultiplier); else res = Math.Min(res, maxMultiplier);
-            Core.Log("Multiplier for " + factorId + " for " + Name + " is " + res + " (bonus sum: " + fmBonusSums[factorId] + "; free multiplier: " + fmFreeMultipliers[factorId] + "; multipliers: " + minMultiplier + ".." + maxMultiplier + ")");
-            return res * fmFreeMultipliers[factorId];
-        }
-
-        public double HealthChangePerDay()
-        {
-            double change = 0;
-            ProtoCrewMember pcm = PCM;
-            if (pcm == null)
-            {
-                Core.Log(Name + " not found in Core.KerbalHealthList!");
-                return 0;
-            }
-
-            if (IsOnEVA && (Core.IsKerbalLoaded(pcm) || (pcm.rosterStatus != ProtoCrewMember.RosterStatus.Assigned)))
-            {
-                Core.Log(Name + " is back from EVA.", Core.LogLevels.Important);
-                IsOnEVA = false;
-            }
-
-            LastMarginalPositiveChange = LastMarginalNegativeChange = 0;
-            fmBonusSums.Clear();
-            fmBonusSums.Add("All", 0);
-            fmFreeMultipliers.Clear();
-            fmFreeMultipliers.Add("All", 1);
-            foreach (HealthFactor f in Core.Factors)
-            {
-                fmBonusSums.Add(f.Id, 0);
-                fmFreeMultipliers.Add(f.Id, 1);
-            }
-            minMultiplier = maxMultiplier = 1;
-
-            // Processing parts
-            if ((pcm.rosterStatus == ProtoCrewMember.RosterStatus.Assigned && Core.IsKerbalLoaded(pcm)) || Core.IsInEditor)
-                    if (Core.IsInEditor)
-                        foreach (PartCrewManifest p in ShipConstruction.ShipManifest.PartManifests) ProcessPart(p.PartInfo.partPrefab, p.GetPartCrew(), ref change);
-                    else
-                        foreach (Part p in pcm.seat.vessel.Parts) ProcessPart(p, p.protoModuleCrew.ToArray(), ref change);
-
-            if (Core.IsKerbalLoaded(pcm) || IsOnEVA) LastChange = 0;
-
-            // Processing all factors
-            Core.Log("Processing all the " + Core.Factors.Count + " factors for " + pcm.name + "...");
-            foreach (HealthFactor f in Core.Factors)
-            {
-                if (f.LoadedOnly && !(Core.IsInEditor || Core.IsKerbalLoaded(pcm) || IsOnEVA))
-                {
-                    Core.Log(f.Id + " does not affect " + pcm.name + " (" + (Core.IsInEditor ? "" : "not ") + "in editor, " + (Core.IsKerbalLoaded(pcm) ? "" : "not ") + "in vessel, " + (IsOnEVA ? "" : "not ") + "on EVA).");
-                    continue;
-                }
-                double m = Multiplier(f.Id) * Multiplier("All");
-                double c = f.ChangePerDay(pcm) * m;
-                change += c;
-                if (Core.IsKerbalLoaded(pcm) || IsOnEVA || Core.IsInEditor) LastChange += c;
-                Core.Log(f.Id + "'s effect on " + pcm.name + " is " + c + " HP/day.");
-            }
-            if (pcm.rosterStatus == ProtoCrewMember.RosterStatus.Assigned && !Core.IsKerbalLoaded(pcm))
-            {
-                Core.Log("Cached health change: " + LastChange);
-                change = LastChange;
-            }
-            double mc = MarginalChange;
-            Core.Log("Marginal change: " + mc + "(+" + LastMarginalPositiveChange + "%, -" + LastMarginalNegativeChange + "%).");
-            Core.Log("Total change: " + change + mc);
-            return change + mc;
-        }
-
-        public void Update(double interval)
-        {
-            Core.Log("Updating " + Name + "'s health.");
-            HP += HealthChangePerDay() / 21600 * interval;
-            if (HP <= Core.DeathHealth * MaxHP)
-            {
-                Core.Log(Name + " dies due to having " + HP + " health.", Core.LogLevels.Important);
-                if (PCM.seat != null) PCM.seat.part.RemoveCrewmember(PCM);
-                PCM.rosterStatus = ProtoCrewMember.RosterStatus.Dead;
-                ScreenMessages.PostScreenMessage(Name + " dies of poor health!");
-            }
-            if (Condition == HealthCondition.OK && HP <= Core.ExhaustionStartHealth * MaxHP)
-            {
-                Condition = HealthCondition.Exhausted;
-                ScreenMessages.PostScreenMessage(Name + " is exhausted!");
-            }
-            if (Condition == HealthCondition.Exhausted && HP >= Core.ExhaustionEndHealth * MaxHP)
-            {
-                Condition = HealthCondition.OK;
-                ScreenMessages.PostScreenMessage(Name + " has revived.");
-            }
-        }
-
-        public ConfigNode ConfigNode
-        {
-            get
-            {
-                ConfigNode n = new ConfigNode("KerbalHealthStatus");
-                n.AddValue("name", Name);
-                n.AddValue("health", HP);
-                n.AddValue("condition", Condition);
-                if (Condition == HealthCondition.Exhausted) n.AddValue("trait", Trait);
-                if (LastChange != 0) n.AddValue("lastChange", LastChange);
-                if (LastMarginalPositiveChange != 0) n.AddValue("lastMarginalPositiveChange", LastMarginalPositiveChange);
-                if (LastMarginalNegativeChange != 0) n.AddValue("lastMarginalNegativeChange", LastMarginalNegativeChange);
-                if (IsOnEVA) n.AddValue("onEva", true);
-                return n;
-            }
-            set
-            {
-                Name = value.GetValue("name");
-                HP = Double.Parse(value.GetValue("health"));
-                Condition = (KerbalHealthStatus.HealthCondition)Enum.Parse(typeof(HealthCondition), value.GetValue("condition"));
-                if (Condition == HealthCondition.Exhausted) Trait = value.GetValue("trait");
-                try { LastChange = double.Parse(value.GetValue("lastChange")); }
-                catch (Exception) { LastChange = 0; }
-                try { LastMarginalPositiveChange = double.Parse(value.GetValue("lastMarginalPositiveChange")); }
-                catch (Exception) { LastMarginalPositiveChange = 0; }
-                try { LastMarginalNegativeChange = double.Parse(value.GetValue("lastMarginalNegativeChange")); }
-                catch (Exception) { LastMarginalNegativeChange = 0; }
-                try { IsOnEVA = bool.Parse(value.GetValue("onEva")); }
-                catch (Exception) { IsOnEVA = false; }
-            }
-        }
-
-        public override bool Equals(object obj)
-        {
-            return ((KerbalHealthStatus)obj).Name.Equals(Name);
-        }
-
-        public override int GetHashCode()
-        {
-            return base.GetHashCode();
-        }
-
-        public KerbalHealthStatus() { }
-
-        public KerbalHealthStatus(string name)
-        {
-            Name = name;
-            HP = MaxHP;
-        }
-
-        public KerbalHealthStatus(string name, double health)
-        {
-            Name = name;
-            HP = health;
-        }
-
-        public KerbalHealthStatus(ConfigNode node)
-        {
-            ConfigNode = node;
-        }
-    }
-}
+﻿using System;
+using System.Collections.Generic;
+using System.Text;
+using UnityEngine;
+
+namespace KerbalHealth
+{
+    public class KerbalHealthStatus
+    {
+        public enum HealthCondition { OK, Exhausted }  // conditions
+
+        string name;
+        double hp;
+        double lastChange;  // Cached HP change per day (for unloaded vessels)
+        double lastMarginalPositiveChange, lastMarginalNegativeChange;  // Cached marginal HP change (in %)
+        HealthCondition condition = HealthCondition.OK;
+        string trait = null;
+        bool onEva = false;  // True if kerbal is on EVA
+
+        // These dictionaries are used to calculate factor modifiers
+        Dictionary<string, double> fmBonusSums = new Dictionary<string, double>(), fmFreeMultipliers = new Dictionary<string, double>();
+        double minMultiplier, maxMultiplier;
+
+        public string Name
+        {
+            get { return name; }
+            set
+            {
+                name = value;
+                pcmCached = null;
+            }
+        }
+
+        public double HP
+        {
+            get { return hp; }
+            set
+            {
+                //Core.Log("KerbalHealthStatus.HP.set");
+                if (value < Core.MinHP) hp = Core.MinHP;
+                else if (value > MaxHP) hp = MaxHP;
+                else hp = value;
+            }
+        }
+
+        public double Health { get { return (HP - Core.MinHP) / (MaxHP - Core.MinHP); } }  // % of health relative to MaxHealth
+
+        public double LastChange
+        {
+            get { return lastChange; }
+            set { lastChange = value; }
+        }
+
+        public double LastMarginalPositiveChange
+        {
+            get { return lastMarginalPositiveChange; }
+            set { lastMarginalPositiveChange = value; }
+        }
+
+        public double LastMarginalNegativeChange
+        {
+            get { return lastMarginalNegativeChange; }
+            set { lastMarginalNegativeChange = value; }
+        }
+
+        public HealthCondition Condition
+        {
+            get { return condition; }
+            set
+            {
+                if (value == condition) return;
+                switch (value)
+                {
+                    case HealthCondition.OK:
+                        Core.Log("Reviving " + Name + " as " + Trait + "...", Core.LogLevel.Important);
+                        if (PCM.type != ProtoCrewMember.KerbalType.Tourist) return;  // Apparently, the kerbal has been revived by another mod
+                        PCM.type = ProtoCrewMember.KerbalType.Crew;
+                        PCM.trait = Trait;
+                        break;
+                    case HealthCondition.Exhausted:
+                        Core.Log(Name + " (" + Trait + ") is exhausted.", Core.LogLevel.Important);
+                        Trait = PCM.trait;
+                        PCM.type = ProtoCrewMember.KerbalType.Tourist;
+                        break;
+                }
+                condition = value;
+            }
+        }
+
+        string Trait
+        {
+            get { return trait ?? PCM.trait; }
+            set { trait = value; }
+        }
+
+        public bool IsOnEVA
+        {
+            get { return onEva; }
+            set { onEva = value; }
+        }
+
+        ProtoCrewMember pcmCached;
+        public ProtoCrewMember PCM
+        {
+            get
+            {
+                if (pcmCached != null) return pcmCached;
+                foreach (ProtoCrewMember pcm in HighLogic.fetch.currentGame.CrewRoster.Crew)
+                    if (pcm.name == Name)
+                    {
+                        pcmCached = pcm;
+                        return pcm;
+                    }
+                foreach (ProtoCrewMember pcm in HighLogic.fetch.currentGame.CrewRoster.Tourist)
+                    if (pcm.name == Name)
+                    {
+                        pcmCached = pcm;
+                        return pcm;
+                    }
+                return null;
+            }
+            set
+            {
+                Name = value.name;
+                pcmCached = value;
+            }
+        }
+
+        public static double GetMaxHP(ProtoCrewMember pcm)
+        {
+            return Core.BaseMaxHP + Core.HPPerLevel * pcm.experienceLevel;
+        }
+
+        public double MaxHP
+        {
+            get { return GetMaxHP(PCM); }
+        }
+
+        public double TimeToValue(double target)
+        {
+            double change = HealthChangePerDay();
+            if (change == 0) return double.NaN;
+            double res = (target - HP) / change;
+            if (res < 0) return double.NaN;
+            return res * 21600;
+        }
+
+        public double NextConditionHP()
+        {
+            if (HealthChangePerDay() > 0)
+            {
+                switch (Condition)
+                {
+                    case HealthCondition.OK:
+                        return MaxHP;
+                    case HealthCondition.Exhausted:
+                        return Core.ExhaustionEndHealth * MaxHP;
+                }
+            }
+            switch (Condition)
+            {
+                case HealthCondition.OK:
+                    return Core.ExhaustionStartHealth * MaxHP;
+                case HealthCondition.Exhausted:
+                    return Core.DeathHealth * MaxHP;
+            }
+            return double.NaN;
+        }
+
+        public double TimeToNextCondition()
+        { return TimeToValue(NextConditionHP()); }
+
+        // Returns HP level when marginal HP change balances out "fixed" change. If <= 0, no such level
+        public double GetBalanceHP()
+        {
+            Core.Log(Name + "'s last change: " + LastChange + ", MPC: " + LastMarginalPositiveChange + "%, MNC: " + LastMarginalNegativeChange + "%.");
+            if (LastChange == 0) HealthChangePerDay();
+            if (LastMarginalPositiveChange <= LastMarginalNegativeChange) return 0;
+            return (MaxHP * LastMarginalPositiveChange + LastChange * 100) / (LastMarginalPositiveChange - LastMarginalNegativeChange);
+        }
+
+        double MarginalChange
+        { get { return (MaxHP - HP) * (LastMarginalPositiveChange / 100) - (HP - Core.MinHP) * (LastMarginalNegativeChange / 100); } }
+
+        bool IsInCrew(ProtoCrewMember[] crew)
+        {
+            foreach (ProtoCrewMember pcm in crew) if (pcm?.name == Name) return true;
+            return false;
+        }
+
+        void ProcessPart(Part part, ProtoCrewMember[] crew, ref double change)
+        {
+            int i = 0;
+            foreach (ModuleKerbalHealth mkh in part.FindModulesImplementing<ModuleKerbalHealth>())
+            {
+                Core.Log("Processing MKH #" + (++i) + "/" + part.FindModulesImplementing<ModuleKerbalHealth>().Count + " of " + part.name + "...\nCrew has " + crew.Length + " members.");
+                if (mkh.IsModuleActive && (!mkh.partCrewOnly || IsInCrew(crew)))
+                {
+                    change += mkh.hpChangePerDay;
+                    if (mkh.hpMarginalChangePerDay > 0) LastMarginalPositiveChange += mkh.hpMarginalChangePerDay;
+                    else if (mkh.hpMarginalChangePerDay < 0) LastMarginalNegativeChange -= mkh.hpMarginalChangePerDay;
+                    // Processing factor multiplier
+                    if (mkh.multiplier != 1)
+                    {
+                        if (mkh.crewCap > 0) fmBonusSums[mkh.multiplyFactor] += (1 - mkh.multiplier) * Math.Min(mkh.crewCap, mkh.AffectedCrewCount);
+                        else fmFreeMultipliers[mkh.multiplyFactor] *= mkh.multiplier;
+                        if (mkh.multiplier > 1) maxMultiplier = Math.Max(maxMultiplier, mkh.multiplier);
+                        else minMultiplier = Math.Min(minMultiplier, mkh.multiplier);
+                    }
+                }
+                else Core.Log("This module doesn't affect " + Name + "(active: " + mkh.IsModuleActive + "; part crew only: " + mkh.partCrewOnly + "; in part's crew: " + IsInCrew(crew) + ")");
+            }
+        }
+
+        double Multiplier(string factorId)
+        {
+            double res = 1 - fmBonusSums[factorId] / Core.GetCrewCount(PCM);
+            if (res < 1) res = Math.Max(res, minMultiplier); else res = Math.Min(res, maxMultiplier);
+            Core.Log("Multiplier for " + factorId + " for " + Name + " is " + res + " (bonus sum: " + fmBonusSums[factorId] + "; free multiplier: " + fmFreeMultipliers[factorId] + "; multipliers: " + minMultiplier + ".." + maxMultiplier + ")");
+            return res * fmFreeMultipliers[factorId];
+        }
+
+        public double HealthChangePerDay()
+        {
+            double change = 0;
+            ProtoCrewMember pcm = PCM;
+            if (pcm == null)
+            {
+                Core.Log(Name + " not found in Core.KerbalHealthList!");
+                return 0;
+            }
+
+            if (IsOnEVA && (Core.IsKerbalLoaded(pcm) || (pcm.rosterStatus != ProtoCrewMember.RosterStatus.Assigned)))
+            {
+                Core.Log(Name + " is back from EVA.", Core.LogLevel.Important);
+                IsOnEVA = false;
+            }
+
+            LastMarginalPositiveChange = LastMarginalNegativeChange = 0;
+            fmBonusSums.Clear();
+            fmBonusSums.Add("All", 0);
+            fmFreeMultipliers.Clear();
+            fmFreeMultipliers.Add("All", 1);
+            foreach (HealthFactor f in Core.Factors)
+            {
+                fmBonusSums.Add(f.Id, 0);
+                fmFreeMultipliers.Add(f.Id, 1);
+            }
+            minMultiplier = maxMultiplier = 1;
+
+            // Processing parts
+            if ((pcm.rosterStatus == ProtoCrewMember.RosterStatus.Assigned && Core.IsKerbalLoaded(pcm)) || Core.IsInEditor)
+                    if (Core.IsInEditor)
+                        foreach (PartCrewManifest p in ShipConstruction.ShipManifest.PartManifests) ProcessPart(p.PartInfo.partPrefab, p.GetPartCrew(), ref change);
+                    else
+                        foreach (Part p in pcm.seat.vessel.Parts) ProcessPart(p, p.protoModuleCrew.ToArray(), ref change);
+
+            if (Core.IsKerbalLoaded(pcm) || IsOnEVA) LastChange = 0;
+
+            // Processing all factors
+            Core.Log("Processing all the " + Core.Factors.Count + " factors for " + pcm.name + "...");
+            foreach (HealthFactor f in Core.Factors)
+            {
+                if (f.LoadedOnly && !(Core.IsInEditor || Core.IsKerbalLoaded(pcm) || IsOnEVA))
+                {
+                    Core.Log(f.Id + " does not affect " + pcm.name + " (" + (Core.IsInEditor ? "" : "not ") + "in editor, " + (Core.IsKerbalLoaded(pcm) ? "" : "not ") + "in vessel, " + (IsOnEVA ? "" : "not ") + "on EVA).");
+                    continue;
+                }
+                double m = Multiplier(f.Id) * Multiplier("All");
+                double c = f.ChangePerDay(pcm) * m;
+                change += c;
+                if (Core.IsKerbalLoaded(pcm) || IsOnEVA || Core.IsInEditor) LastChange += c;
+                Core.Log(f.Id + "'s effect on " + pcm.name + " is " + c + " HP/day.");
+            }
+            if (pcm.rosterStatus == ProtoCrewMember.RosterStatus.Assigned && !Core.IsKerbalLoaded(pcm))
+            {
+                Core.Log("Cached health change: " + LastChange);
+                change = LastChange;
+            }
+            double mc = MarginalChange;
+            Core.Log("Marginal change: " + mc + "(+" + LastMarginalPositiveChange + "%, -" + LastMarginalNegativeChange + "%).");
+            Core.Log("Total change: " + change + mc);
+            return change + mc;
+        }
+
+        public void Update(double interval)
+        {
+            Core.Log("Updating " + Name + "'s health.");
+            HP += HealthChangePerDay() / 21600 * interval;
+            if (HP <= Core.DeathHealth * MaxHP)
+            {
+                Core.Log(Name + " dies due to having " + HP + " health.", Core.LogLevel.Important);
+                if (PCM.seat != null) PCM.seat.part.RemoveCrewmember(PCM);
+                PCM.rosterStatus = ProtoCrewMember.RosterStatus.Dead;
+                ScreenMessages.PostScreenMessage(Name + " dies of poor health!");
+            }
+            if (Condition == HealthCondition.OK && HP <= Core.ExhaustionStartHealth * MaxHP)
+            {
+                Condition = HealthCondition.Exhausted;
+                ScreenMessages.PostScreenMessage(Name + " is exhausted!");
+            }
+            if (Condition == HealthCondition.Exhausted && HP >= Core.ExhaustionEndHealth * MaxHP)
+            {
+                Condition = HealthCondition.OK;
+                ScreenMessages.PostScreenMessage(Name + " has revived.");
+            }
+        }
+
+        public ConfigNode ConfigNode
+        {
+            get
+            {
+                ConfigNode n = new ConfigNode("KerbalHealthStatus");
+                n.AddValue("name", Name);
+                n.AddValue("health", HP);
+                n.AddValue("condition", Condition);
+                if (Condition == HealthCondition.Exhausted) n.AddValue("trait", Trait);
+                if (LastChange != 0) n.AddValue("lastChange", LastChange);
+                if (LastMarginalPositiveChange != 0) n.AddValue("lastMarginalPositiveChange", LastMarginalPositiveChange);
+                if (LastMarginalNegativeChange != 0) n.AddValue("lastMarginalNegativeChange", LastMarginalNegativeChange);
+                if (IsOnEVA) n.AddValue("onEva", true);
+                return n;
+            }
+            set
+            {
+                Name = value.GetValue("name");
+                HP = Double.Parse(value.GetValue("health"));
+                Condition = (KerbalHealthStatus.HealthCondition)Enum.Parse(typeof(HealthCondition), value.GetValue("condition"));
+                if (Condition == HealthCondition.Exhausted) Trait = value.GetValue("trait");
+                try { LastChange = double.Parse(value.GetValue("lastChange")); }
+                catch (Exception) { LastChange = 0; }
+                try { LastMarginalPositiveChange = double.Parse(value.GetValue("lastMarginalPositiveChange")); }
+                catch (Exception) { LastMarginalPositiveChange = 0; }
+                try { LastMarginalNegativeChange = double.Parse(value.GetValue("lastMarginalNegativeChange")); }
+                catch (Exception) { LastMarginalNegativeChange = 0; }
+                try { IsOnEVA = bool.Parse(value.GetValue("onEva")); }
+                catch (Exception) { IsOnEVA = false; }
+            }
+        }
+
+        public override bool Equals(object obj)
+        {
+            return ((KerbalHealthStatus)obj).Name.Equals(Name);
+        }
+
+        public override int GetHashCode()
+        {
+            return base.GetHashCode();
+        }
+
+        public KerbalHealthStatus() { }
+
+        public KerbalHealthStatus(string name)
+        {
+            Name = name;
+            HP = MaxHP;
+        }
+
+        public KerbalHealthStatus(string name, double health)
+        {
+            Name = name;
+            HP = health;
+        }
+
+        public KerbalHealthStatus(ConfigNode node)
+        {
+            ConfigNode = node;
+        }
+    }
+}