﻿using System;
using System.Collections.Generic;
using System.IO;
using UnityEngine;
using KSP.UI.Screens;

namespace KerbalHealth
{
    [KSPAddon(KSPAddon.Startup.EditorAny, false)]
    class KerbalHealthEditorReport : MonoBehaviour
    {
        ApplicationLauncherButton button;
        bool dirty = false;
        Rect reportPosition = new Rect(0.5f, 0.5f, 300, 50);
        PopupDialog reportWindow;  // Health Report window
        System.Collections.Generic.List<DialogGUIBase> gridContents;  // Health Report grid's labels
        int colNum = 3;  // # of columns in Health Report

        public void Start()
        {
            Core.Log("KerbalHealthEditorReport.Start", Core.LogLevels.Important);
            GameEvents.onEditorShipModified.Add(Invalidate);
            GameEvents.onEditorPodDeleted.Add(Invalidate);
            GameEvents.onEditorScreenChange.Add(Invalidate);
            Texture2D icon = new Texture2D(38, 38);
            icon.LoadImage(System.IO.File.ReadAllBytes(Path.Combine(Path.GetDirectoryName(System.Reflection.Assembly.GetExecutingAssembly().Location), "icon.png")));
            button = ApplicationLauncher.Instance.AddModApplication(DisplayData, UndisplayData, null, null, null, null, ApplicationLauncher.AppScenes.ALWAYS, icon);
            Core.Log("KerbalHealthEditorReport.Start finished.", Core.LogLevels.Important);
        }

        public void DisplayData()
        {
            Core.Log("KerbalHealthEditorReport.DisplayData");
            if ((ShipConstruction.ShipManifest == null) || (!ShipConstruction.ShipManifest.HasAnyCrew()))
            {
                Core.Log("Ship is empty. Let's get outta here!", Core.LogLevels.Important);
                return;
            }
            gridContents = new System.Collections.Generic.List<DialogGUIBase>((Core.KerbalHealthList.Count + 1) * colNum);
            // Creating column titles
            gridContents.Add(new DialogGUILabel("Name", true));
            gridContents.Add(new DialogGUILabel("Trend", true));
            gridContents.Add(new DialogGUILabel("Time Left", true));
            // Initializing Health Report's grid with empty labels, to be filled in Update()
            for (int i = 0; i < ShipConstruction.ShipManifest.CrewCount * colNum; i++)
                gridContents.Add(new DialogGUILabel("", true));
            dirty = true;
            reportWindow = PopupDialog.SpawnPopupDialog(new Vector2(0.5f, 0.5f), new Vector2(0.5f, 0.5f), new MultiOptionDialog("", "Health Report", HighLogic.UISkin, reportPosition, new DialogGUIGridLayout(new RectOffset(0, 0, 0, 0), new Vector2(80, 30), new Vector2(20, 0), UnityEngine.UI.GridLayoutGroup.Corner.UpperLeft, UnityEngine.UI.GridLayoutGroup.Axis.Horizontal, TextAnchor.MiddleCenter, UnityEngine.UI.GridLayoutGroup.Constraint.FixedColumnCount, colNum, gridContents.ToArray())), false, HighLogic.UISkin, false);
        }

        public void UndisplayData()
        {
            if (reportWindow != null)
            {
                Vector3 v = reportWindow.RTrf.position;
                reportPosition = new Rect(v.x / Screen.width + 0.5f, v.y / Screen.height + 0.5f, 300, 50);
                reportWindow.Dismiss();
            }
        }

        public void Update()
        {
            if ((reportWindow != null) && dirty)
            {
<<<<<<< HEAD
                if (reportGrid == null)
                {
                    Core.Log("reportGrid is null.", Core.LogLevels.Error);
                    return;
                }
=======
>>>>>>> 8e61a271
                if (gridContents == null)
                {
                    Core.Log("gridContents is null.", Core.LogLevels.Error);
                    return;
                }
                if (gridContents.Count != (ShipConstruction.ShipManifest.CrewCount + 1) * colNum)  // # of tracked kerbals has changed => close & reopen the window
                {
                    Core.Log("Kerbals' number has changed. Recreating the Health Report window.", Core.LogLevels.Important);
                    UndisplayData();
                    DisplayData();
                }
                 // Fill the Health Report's grid with kerbals' health data
               int i = 0;
                foreach (ProtoCrewMember pcm in ShipConstruction.ShipManifest.GetAllCrew(false))  
                {
                    if (pcm == null) continue;
                    gridContents[(i + 1) * colNum].SetOptionText(pcm.name);
                    KerbalHealthStatus khs = new KerbalHealthStatus(pcm.name);
                    double ch = khs.HealthChangePerDay();
                    double b = khs.GetBalanceHP();
                    string s = "";
                    if (b > 0) s = "→" + b.ToString("F0") + " HP (" + (b / khs.MaxHP * 100).ToString("F0") + "%)";
                    else s = ch.ToString("F1") + " HP/day";
                    gridContents[(i + 1) * colNum + 1].SetOptionText(s);
                    if (b > khs.NextConditionHP()) s = "—";
                    else s = ((khs.LastMarginalPositiveChange > khs.LastMarginalNegativeChange) ? "> " : "") + Core.ParseUT(khs.TimeToNextCondition());
                    gridContents[(i + 1) * colNum + 2].SetOptionText(s);
                    i++;
                }
                dirty = false;
            }
        }

        public void Invalidate()
        { dirty = true; }

        public void Invalidate(ShipConstruct c)
        { Invalidate(); }

        public void Invalidate(EditorScreen s)
        { Invalidate(); }

        public void OnDisable()
        {
            Core.Log("KerbalHealthEditorReport.OnDisable", Core.LogLevels.Important);
            UndisplayData();
            if (ApplicationLauncher.Instance != null)
                ApplicationLauncher.Instance.RemoveModApplication(button);
            Core.Log("KerbalHealthEditorReport.OnDisable finished.", Core.LogLevels.Important);
        }
    }
}<|MERGE_RESOLUTION|>--- conflicted
+++ resolved
@@ -18,14 +18,14 @@
 
         public void Start()
         {
-            Core.Log("KerbalHealthEditorReport.Start", Core.LogLevels.Important);
+            Core.Log("KerbalHealthEditorReport.Start", Core.LogLevel.Important);
             GameEvents.onEditorShipModified.Add(Invalidate);
             GameEvents.onEditorPodDeleted.Add(Invalidate);
             GameEvents.onEditorScreenChange.Add(Invalidate);
             Texture2D icon = new Texture2D(38, 38);
             icon.LoadImage(System.IO.File.ReadAllBytes(Path.Combine(Path.GetDirectoryName(System.Reflection.Assembly.GetExecutingAssembly().Location), "icon.png")));
             button = ApplicationLauncher.Instance.AddModApplication(DisplayData, UndisplayData, null, null, null, null, ApplicationLauncher.AppScenes.ALWAYS, icon);
-            Core.Log("KerbalHealthEditorReport.Start finished.", Core.LogLevels.Important);
+            Core.Log("KerbalHealthEditorReport.Start finished.", Core.LogLevel.Important);
         }
 
         public void DisplayData()
@@ -33,7 +33,7 @@
             Core.Log("KerbalHealthEditorReport.DisplayData");
             if ((ShipConstruction.ShipManifest == null) || (!ShipConstruction.ShipManifest.HasAnyCrew()))
             {
-                Core.Log("Ship is empty. Let's get outta here!", Core.LogLevels.Important);
+                Core.Log("Ship is empty. Let's get outta here!", Core.LogLevel.Important);
                 return;
             }
             gridContents = new System.Collections.Generic.List<DialogGUIBase>((Core.KerbalHealthList.Count + 1) * colNum);
@@ -62,22 +62,14 @@
         {
             if ((reportWindow != null) && dirty)
             {
-<<<<<<< HEAD
-                if (reportGrid == null)
-                {
-                    Core.Log("reportGrid is null.", Core.LogLevels.Error);
-                    return;
-                }
-=======
->>>>>>> 8e61a271
                 if (gridContents == null)
                 {
-                    Core.Log("gridContents is null.", Core.LogLevels.Error);
+                    Core.Log("gridContents is null.", Core.LogLevel.Error);
                     return;
                 }
                 if (gridContents.Count != (ShipConstruction.ShipManifest.CrewCount + 1) * colNum)  // # of tracked kerbals has changed => close & reopen the window
                 {
-                    Core.Log("Kerbals' number has changed. Recreating the Health Report window.", Core.LogLevels.Important);
+                    Core.Log("Kerbals' number has changed. Recreating the Health Report window.", Core.LogLevel.Important);
                     UndisplayData();
                     DisplayData();
                 }
@@ -114,11 +106,11 @@
 
         public void OnDisable()
         {
-            Core.Log("KerbalHealthEditorReport.OnDisable", Core.LogLevels.Important);
+            Core.Log("KerbalHealthEditorReport.OnDisable", Core.LogLevel.Important);
             UndisplayData();
             if (ApplicationLauncher.Instance != null)
                 ApplicationLauncher.Instance.RemoveModApplication(button);
-            Core.Log("KerbalHealthEditorReport.OnDisable finished.", Core.LogLevels.Important);
+            Core.Log("KerbalHealthEditorReport.OnDisable finished.", Core.LogLevel.Important);
         }
     }
 }