--- conflicted
+++ resolved
@@ -56,18 +56,15 @@
             gridContents = new List<DialogGUIBase>((Core.KerbalHealthList.Count + 1) * colNum)
             {
                 // Creating column titles
-<<<<<<< HEAD
+                new DialogGUILabel("<b><color=\"white\">"+Localizer.Format("#KH_ER_Name")+"</color></b>", true),//Name
+                new DialogGUILabel("<b><color=\"white\">"+Localizer.Format("#KH_ER_Trend")+"</color></b>", true),//Trend
+                new DialogGUILabel("<b><color=\"white\">"+Localizer.Format("#KH_ER_TL")+"</color></b>", true)//Time Left
+            };
                 new DialogGUILabel("<b><color=\"white\">Name</color></b>", true),
                 new DialogGUILabel("<b><color=\"white\">Trend</color></b>", true),
                 new DialogGUILabel("<b><color=\"white\">Mission Time</color></b>", true),
                  new DialogGUILabel("<b><color=\"white\">Training Time</color></b>", true)
            };
-=======
-                new DialogGUILabel("<b><color=\"white\">"+Localizer.Format("#KH_ER_Name")+"</color></b>", true),//Name
-                new DialogGUILabel("<b><color=\"white\">"+Localizer.Format("#KH_ER_Trend")+"</color></b>", true),//Trend
-                new DialogGUILabel("<b><color=\"white\">"+Localizer.Format("#KH_ER_TL")+"</color></b>", true)//Time Left
-            };
->>>>>>> 2a3428bc
             // Initializing Health Report's grid with empty labels, to be filled in Update()
             for (int i = 0; i < ShipConstruction.ShipManifest.CrewCount * colNum; i++)
                 gridContents.Add(new DialogGUILabel("", true));
@@ -98,7 +95,6 @@
                     new DialogGUIHorizontalLayout(
                         new DialogGUILabel("<color=\"white\">" + Localizer.Format("#KH_ER_Shielding") + "</color>", false),//Shielding: 
                         shieldingLbl = new DialogGUILabel("N/A", true),
-<<<<<<< HEAD
                         new DialogGUILabel("<color=\"white\">Exposure: </color>", false),
                         exposureLbl = new DialogGUILabel("N/A", true),
                         new DialogGUILabel("<color=\"white\">Shelter Exposure: </color>", false),
@@ -109,15 +105,6 @@
                         new DialogGUIButton("Reset", OnResetButtonSelected, false),
                         new DialogGUIButton("Train", OnTrainButtonSelected, () => HighLogic.CurrentGame.Parameters.CustomParams<KerbalHealthFactorsSettings>().TrainingEnabled, false)),
                     new DialogGUIGridLayout(new RectOffset(0, 0, 0, 0), new Vector2(190, 30), new Vector2(20, 0), UnityEngine.UI.GridLayoutGroup.Corner.UpperLeft, UnityEngine.UI.GridLayoutGroup.Axis.Horizontal, TextAnchor.MiddleCenter, UnityEngine.UI.GridLayoutGroup.Constraint.FixedColumnCount, 2, checklist.ToArray())),
-=======
-                        new DialogGUILabel("<color=\"white\">" + Localizer.Format("#KH_ER_Exposure") + "</color>", false),//Exposure: 
-                        exposureLbl = new DialogGUILabel("N/A", true)),
-                    new DialogGUIHorizontalLayout(
-                        new DialogGUILabel("", true),
-                        new DialogGUILabel(Localizer.Format("#KH_ER_Factors"), true),//"Factors"
-                        new DialogGUIButton(Localizer.Format("#KH_ER_Reset"), OnResetButtonSelected, false)),//"Reset"
-                    new DialogGUIGridLayout(new RectOffset(0, 0, 0, 0), new Vector2(140, 30), new Vector2(20, 0), UnityEngine.UI.GridLayoutGroup.Corner.UpperLeft, UnityEngine.UI.GridLayoutGroup.Axis.Horizontal, TextAnchor.MiddleCenter, UnityEngine.UI.GridLayoutGroup.Constraint.FixedColumnCount, 2, checklist.ToArray())),
->>>>>>> 2a3428bc
                 false,
                 HighLogic.UISkin,
                 false);
