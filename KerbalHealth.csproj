--- conflicted
+++ resolved
@@ -1,101 +1,90 @@
-﻿<?xml version="1.0" encoding="utf-8"?>
-<Project ToolsVersion="14.0" DefaultTargets="Build" xmlns="http://schemas.microsoft.com/developer/msbuild/2003">
-  <Import Project="$(MSBuildExtensionsPath)\$(MSBuildToolsVersion)\Microsoft.Common.props" Condition="Exists('$(MSBuildExtensionsPath)\$(MSBuildToolsVersion)\Microsoft.Common.props')" />
-  <PropertyGroup>
-    <Configuration Condition=" '$(Configuration)' == '' ">Debug</Configuration>
-    <Platform Condition=" '$(Platform)' == '' ">AnyCPU</Platform>
-    <ProjectGuid>{75746849-FC55-40D3-BE28-7076DF47FDBD}</ProjectGuid>
-    <OutputType>Library</OutputType>
-    <AppDesignerFolder>Properties</AppDesignerFolder>
-    <RootNamespace>KerbalHealth</RootNamespace>
-    <AssemblyName>KerbalHealth</AssemblyName>
-    <TargetFrameworkVersion>v3.5</TargetFrameworkVersion>
-    <FileAlignment>512</FileAlignment>
-  </PropertyGroup>
-  <PropertyGroup Condition=" '$(Configuration)|$(Platform)' == 'Debug|AnyCPU' ">
-    <DebugSymbols>true</DebugSymbols>
-    <DebugType>full</DebugType>
-    <Optimize>false</Optimize>
-    <OutputPath>bin\Debug\</OutputPath>
-    <DefineConstants>DEBUG;TRACE</DefineConstants>
-    <ErrorReport>prompt</ErrorReport>
-    <WarningLevel>4</WarningLevel>
-  </PropertyGroup>
-  <PropertyGroup Condition=" '$(Configuration)|$(Platform)' == 'Release|AnyCPU' ">
-    <DebugType>pdbonly</DebugType>
-    <Optimize>true</Optimize>
-    <OutputPath>bin\Release\</OutputPath>
-    <DefineConstants>TRACE</DefineConstants>
-    <ErrorReport>prompt</ErrorReport>
-    <WarningLevel>4</WarningLevel>
-  </PropertyGroup>
-  <ItemGroup>
-    <Reference Include="Assembly-CSharp">
-      <HintPath>C:\Program Files (x86)\Steam\steamapps\common\Kerbal Space Program\KSP_x64_Data\Managed\Assembly-CSharp.dll</HintPath>
-    </Reference>
-    <Reference Include="Assembly-CSharp-firstpass">
-      <HintPath>C:\Program Files (x86)\Steam\steamapps\common\Kerbal Space Program\KSP_x64_Data\Managed\Assembly-CSharp-firstpass.dll</HintPath>
-    </Reference>
-    <Reference Include="System" />
-    <Reference Include="System.Core" />
-    <Reference Include="System.Xml.Linq" />
-    <Reference Include="System.Data.DataSetExtensions" />
-    <Reference Include="System.Data" />
-    <Reference Include="System.Xml" />
-    <Reference Include="UnityEngine">
-      <HintPath>C:\Program Files (x86)\Steam\steamapps\common\Kerbal Space Program\KSP_x64_Data\Managed\UnityEngine.dll</HintPath>
-    </Reference>
-    <Reference Include="UnityEngine.UI">
-      <HintPath>C:\Program Files (x86)\Steam\steamapps\common\Kerbal Space Program\KSP_x64_Data\Managed\UnityEngine.UI.dll</HintPath>
-    </Reference>
-  </ItemGroup>
-  <ItemGroup>
-    <Compile Include="AssignedFactor.cs" />
-    <Compile Include="ConnectedFactor.cs" />
-    <Compile Include="Core.cs" />
-<<<<<<< HEAD
-    <Compile Include="Event.cs" />
-    <Compile Include="FactorsSettings.cs" />
-    <Compile Include="FeelBadEvent.cs" />
-=======
-    <Compile Include="KerbalHealthFactorsSettings.cs" />
->>>>>>> 8e61a271
-    <Compile Include="HealthFactor.cs" />
-    <Compile Include="EVAFactor.cs" />
-    <Compile Include="KSCFactor.cs" />
-    <Compile Include="LonelinessFactor.cs" />
-    <Compile Include="HomeFactor.cs" />
-    <Compile Include="MicrogravityFactor.cs" />
-    <Compile Include="ModuleKerbalHealth.cs" />
-    <Compile Include="KerbalHealthEditorReport.cs" />
-    <Compile Include="KerbalHealthStatus.cs" />
-    <Compile Include="KerbalHealthList.cs" />
-    <Compile Include="KerbalHealthScenario.cs" />
-<<<<<<< HEAD
-    <Compile Include="OverpopulationFactor.cs" />
-    <Compile Include="PanicAttackEvent.cs" />
-=======
-    <Compile Include="CrowdedFactor.cs" />
->>>>>>> 8e61a271
-    <Compile Include="Properties\AssemblyInfo.cs" />
-    <Compile Include="KerbalHealthGeneralSettings.cs" />
-  </ItemGroup>
-  <ItemGroup>
-    <Content Include="icon.png" />
-  </ItemGroup>
-  <ItemGroup>
-    <None Include="KerbalHealth.netkan" />
-    <None Include="KerbalHealth.version" />
-    <None Include="KHMKS.cfg" />
-    <None Include="KHStock.cfg" />
-    <None Include="KHUSILS.cfg" />
-  </ItemGroup>
-  <Import Project="$(MSBuildToolsPath)\Microsoft.CSharp.targets" />
-  <!-- To modify your build process, add your task inside one of the targets below and uncomment it. 
-       Other similar extension points exist, see Microsoft.Common.targets.
-  <Target Name="BeforeBuild">
-  </Target>
-  <Target Name="AfterBuild">
-  </Target>
-  -->
+﻿<?xml version="1.0" encoding="utf-8"?>
+<Project ToolsVersion="14.0" DefaultTargets="Build" xmlns="http://schemas.microsoft.com/developer/msbuild/2003">
+  <Import Project="$(MSBuildExtensionsPath)\$(MSBuildToolsVersion)\Microsoft.Common.props" Condition="Exists('$(MSBuildExtensionsPath)\$(MSBuildToolsVersion)\Microsoft.Common.props')" />
+  <PropertyGroup>
+    <Configuration Condition=" '$(Configuration)' == '' ">Debug</Configuration>
+    <Platform Condition=" '$(Platform)' == '' ">AnyCPU</Platform>
+    <ProjectGuid>{75746849-FC55-40D3-BE28-7076DF47FDBD}</ProjectGuid>
+    <OutputType>Library</OutputType>
+    <AppDesignerFolder>Properties</AppDesignerFolder>
+    <RootNamespace>KerbalHealth</RootNamespace>
+    <AssemblyName>KerbalHealth</AssemblyName>
+    <TargetFrameworkVersion>v3.5</TargetFrameworkVersion>
+    <FileAlignment>512</FileAlignment>
+  </PropertyGroup>
+  <PropertyGroup Condition=" '$(Configuration)|$(Platform)' == 'Debug|AnyCPU' ">
+    <DebugSymbols>true</DebugSymbols>
+    <DebugType>full</DebugType>
+    <Optimize>false</Optimize>
+    <OutputPath>bin\Debug\</OutputPath>
+    <DefineConstants>DEBUG;TRACE</DefineConstants>
+    <ErrorReport>prompt</ErrorReport>
+    <WarningLevel>4</WarningLevel>
+  </PropertyGroup>
+  <PropertyGroup Condition=" '$(Configuration)|$(Platform)' == 'Release|AnyCPU' ">
+    <DebugType>pdbonly</DebugType>
+    <Optimize>true</Optimize>
+    <OutputPath>bin\Release\</OutputPath>
+    <DefineConstants>TRACE</DefineConstants>
+    <ErrorReport>prompt</ErrorReport>
+    <WarningLevel>4</WarningLevel>
+  </PropertyGroup>
+  <ItemGroup>
+    <Reference Include="Assembly-CSharp">
+      <HintPath>C:\Program Files (x86)\Steam\steamapps\common\Kerbal Space Program\KSP_x64_Data\Managed\Assembly-CSharp.dll</HintPath>
+    </Reference>
+    <Reference Include="Assembly-CSharp-firstpass">
+      <HintPath>C:\Program Files (x86)\Steam\steamapps\common\Kerbal Space Program\KSP_x64_Data\Managed\Assembly-CSharp-firstpass.dll</HintPath>
+    </Reference>
+    <Reference Include="System" />
+    <Reference Include="System.Core" />
+    <Reference Include="System.Xml.Linq" />
+    <Reference Include="System.Data.DataSetExtensions" />
+    <Reference Include="System.Data" />
+    <Reference Include="System.Xml" />
+    <Reference Include="UnityEngine">
+      <HintPath>C:\Program Files (x86)\Steam\steamapps\common\Kerbal Space Program\KSP_x64_Data\Managed\UnityEngine.dll</HintPath>
+    </Reference>
+    <Reference Include="UnityEngine.UI">
+      <HintPath>C:\Program Files (x86)\Steam\steamapps\common\Kerbal Space Program\KSP_x64_Data\Managed\UnityEngine.UI.dll</HintPath>
+    </Reference>
+  </ItemGroup>
+  <ItemGroup>
+    <Compile Include="AssignedFactor.cs" />
+    <Compile Include="ConnectedFactor.cs" />
+    <Compile Include="Core.cs" />
+    <Compile Include="KerbalHealthFactorsSettings.cs" />
+    <Compile Include="HealthFactor.cs" />
+    <Compile Include="EVAFactor.cs" />
+    <Compile Include="KSCFactor.cs" />
+    <Compile Include="LonelinessFactor.cs" />
+    <Compile Include="HomeFactor.cs" />
+    <Compile Include="MicrogravityFactor.cs" />
+    <Compile Include="ModuleKerbalHealth.cs" />
+    <Compile Include="KerbalHealthEditorReport.cs" />
+    <Compile Include="KerbalHealthStatus.cs" />
+    <Compile Include="KerbalHealthList.cs" />
+    <Compile Include="KerbalHealthScenario.cs" />
+    <Compile Include="CrowdedFactor.cs" />
+    <Compile Include="Properties\AssemblyInfo.cs" />
+    <Compile Include="KerbalHealthGeneralSettings.cs" />
+  </ItemGroup>
+  <ItemGroup>
+    <Content Include="icon.png" />
+  </ItemGroup>
+  <ItemGroup>
+    <None Include="KerbalHealth.netkan" />
+    <None Include="KerbalHealth.version" />
+    <None Include="KHMKS.cfg" />
+    <None Include="KHStock.cfg" />
+    <None Include="KHUSILS.cfg" />
+  </ItemGroup>
+  <Import Project="$(MSBuildToolsPath)\Microsoft.CSharp.targets" />
+  <!-- To modify your build process, add your task inside one of the targets below and uncomment it. 
+       Other similar extension points exist, see Microsoft.Common.targets.
+  <Target Name="BeforeBuild">
+  </Target>
+  <Target Name="AfterBuild">
+  </Target>
+  -->
 </Project>