﻿<?xml version="1.0" encoding="utf-8"?>
<Project ToolsVersion="14.0" DefaultTargets="Build" xmlns="http://schemas.microsoft.com/developer/msbuild/2003">
  <Import Project="$(MSBuildExtensionsPath)\$(MSBuildToolsVersion)\Microsoft.Common.props" Condition="Exists('$(MSBuildExtensionsPath)\$(MSBuildToolsVersion)\Microsoft.Common.props')" />
  <PropertyGroup>
    <Configuration Condition=" '$(Configuration)' == '' ">Debug</Configuration>
    <Platform Condition=" '$(Platform)' == '' ">AnyCPU</Platform>
    <ProjectGuid>{75746849-FC55-40D3-BE28-7076DF47FDBD}</ProjectGuid>
    <OutputType>Library</OutputType>
    <AppDesignerFolder>Properties</AppDesignerFolder>
    <RootNamespace>KerbalHealth</RootNamespace>
    <AssemblyName>KerbalHealth</AssemblyName>
    <TargetFrameworkVersion>v3.5</TargetFrameworkVersion>
    <FileAlignment>512</FileAlignment>
    <TargetFrameworkProfile />
  </PropertyGroup>
  <PropertyGroup Condition=" '$(Configuration)|$(Platform)' == 'Debug|AnyCPU' ">
    <DebugSymbols>true</DebugSymbols>
    <DebugType>full</DebugType>
    <Optimize>false</Optimize>
    <OutputPath>..\..\..\SteamLibrary\steamapps\common\Kerbal Space Program\GameData\KerbalHealth\</OutputPath>
    <DefineConstants>DEBUG;TRACE</DefineConstants>
    <ErrorReport>prompt</ErrorReport>
    <WarningLevel>4</WarningLevel>
    <Prefer32Bit>false</Prefer32Bit>
  </PropertyGroup>
  <PropertyGroup Condition=" '$(Configuration)|$(Platform)' == 'Release|AnyCPU' ">
    <DebugType>pdbonly</DebugType>
    <Optimize>true</Optimize>
    <OutputPath>bin\Release\</OutputPath>
    <DefineConstants>TRACE</DefineConstants>
    <ErrorReport>prompt</ErrorReport>
    <WarningLevel>4</WarningLevel>
    <Prefer32Bit>false</Prefer32Bit>
  </PropertyGroup>
  <ItemGroup>
    <Reference Include="Assembly-CSharp, Version=0.0.0.0, Culture=neutral, processorArchitecture=MSIL">
      <SpecificVersion>False</SpecificVersion>
<<<<<<< HEAD
      <HintPath>..\..\..\..\Steam\steamapps\common\KSP JNSQ\KSP_x64_Data\Managed\Assembly-CSharp.dll</HintPath>
    </Reference>
    <Reference Include="Assembly-CSharp-firstpass, Version=0.0.0.0, Culture=neutral, processorArchitecture=MSIL">
      <SpecificVersion>False</SpecificVersion>
      <HintPath>..\..\..\..\Steam\steamapps\common\KSP JNSQ\KSP_x64_Data\Managed\Assembly-CSharp-firstpass.dll</HintPath>
=======
      <HintPath>..\..\..\SteamLibrary\steamapps\common\Kerbal Space Program\KSP_x64_Data\Managed\Assembly-CSharp.dll</HintPath>
      <Private>False</Private>
    </Reference>
    <Reference Include="Assembly-CSharp-firstpass, Version=0.0.0.0, Culture=neutral, processorArchitecture=MSIL">
      <SpecificVersion>False</SpecificVersion>
      <HintPath>..\..\..\SteamLibrary\steamapps\common\Kerbal Space Program\KSP_x64_Data\Managed\Assembly-CSharp-firstpass.dll</HintPath>
      <Private>False</Private>
>>>>>>> 2a3428bc
    </Reference>
    <Reference Include="System" />
    <Reference Include="System.Core" />
    <Reference Include="System.Xml.Linq" />
    <Reference Include="System.Data.DataSetExtensions" />
    <Reference Include="System.Data" />
    <Reference Include="System.Xml" />
    <Reference Include="UnityEngine, Version=0.0.0.0, Culture=neutral, processorArchitecture=MSIL">
      <SpecificVersion>False</SpecificVersion>
<<<<<<< HEAD
      <HintPath>..\..\..\..\Steam\steamapps\common\KSP JNSQ\KSP_x64_Data\Managed\UnityEngine.dll</HintPath>
    </Reference>
    <Reference Include="UnityEngine.UI, Version=1.0.0.0, Culture=neutral, processorArchitecture=MSIL">
      <SpecificVersion>False</SpecificVersion>
      <HintPath>..\..\..\..\Steam\steamapps\common\KSP JNSQ\KSP_x64_Data\Managed\UnityEngine.UI.dll</HintPath>
=======
      <HintPath>..\..\..\SteamLibrary\steamapps\common\Kerbal Space Program\KSP_x64_Data\Managed\UnityEngine.dll</HintPath>
      <Private>False</Private>
    </Reference>
    <Reference Include="UnityEngine.AnimationModule">
      <HintPath>..\..\..\SteamLibrary\steamapps\common\Kerbal Space Program\KSP_x64_Data\Managed\UnityEngine.AnimationModule.dll</HintPath>
      <Private>False</Private>
    </Reference>
    <Reference Include="UnityEngine.CoreModule">
      <HintPath>..\..\..\SteamLibrary\steamapps\common\Kerbal Space Program\KSP_x64_Data\Managed\UnityEngine.CoreModule.dll</HintPath>
      <Private>False</Private>
    </Reference>
    <Reference Include="UnityEngine.ImageConversionModule">
      <HintPath>..\..\..\SteamLibrary\steamapps\common\Kerbal Space Program\KSP_x64_Data\Managed\UnityEngine.ImageConversionModule.dll</HintPath>
      <Private>False</Private>
    </Reference>
    <Reference Include="UnityEngine.TextRenderingModule">
      <HintPath>..\..\..\SteamLibrary\steamapps\common\Kerbal Space Program\KSP_x64_Data\Managed\UnityEngine.TextRenderingModule.dll</HintPath>
      <Private>False</Private>
    </Reference>
    <Reference Include="UnityEngine.UI, Version=1.0.0.0, Culture=neutral, processorArchitecture=MSIL">
      <SpecificVersion>False</SpecificVersion>
      <HintPath>..\..\..\SteamLibrary\steamapps\common\Kerbal Space Program\KSP_x64_Data\Managed\UnityEngine.UI.dll</HintPath>
      <Private>False</Private>
>>>>>>> 2a3428bc
    </Reference>
  </ItemGroup>
  <ItemGroup>
    <Compile Include="RadStorm.cs" />
    <Compile Include="RadStormType.cs" />
    <Compile Include="StressFactor.cs" />
    <Compile Include="ChanceModifier.cs" />
    <Compile Include="ModuleHealthEnvironmentSensor.cs" />
    <Compile Include="Outcome.cs" />
    <Compile Include="PlanetHealthConfig.cs" />
    <Compile Include="ConnectedFactor.cs" />
    <Compile Include="Core.cs" />
    <Compile Include="DFWrapper.cs" />
    <Compile Include="HealthCondition.cs" />
    <Compile Include="HealthEffect.cs" />
    <Compile Include="KerbalHealthFactorsSettings.cs" />
    <Compile Include="HealthFactor.cs" />
    <Compile Include="EVAFactor.cs" />
    <Compile Include="KerbalHealthQuirkSettings.cs" />
    <Compile Include="KerbalHealthRadiationSettings.cs" />
    <Compile Include="KSCFactor.cs" />
    <Compile Include="Logic.cs" />
    <Compile Include="LonelinessFactor.cs" />
    <Compile Include="HomeFactor.cs" />
    <Compile Include="MicrogravityFactor.cs" />
    <Compile Include="ModuleKerbalHealth.cs" />
    <Compile Include="KerbalHealthEditorReport.cs" />
    <Compile Include="KerbalHealthStatus.cs" />
    <Compile Include="KerbalHealthList.cs" />
    <Compile Include="KerbalHealthScenario.cs" />
    <Compile Include="ConfinementFactor.cs" />
    <Compile Include="Properties\AssemblyInfo.cs" />
    <Compile Include="KerbalHealthGeneralSettings.cs" />
    <Compile Include="ConditionsFactor.cs" />
    <Compile Include="ToolbarWrapper.cs" />
    <Compile Include="Quirk.cs" />
    <Compile Include="HealthModifierSet.cs" />
    <Compile Include="TrainingPart.cs" />
  </ItemGroup>
  <ItemGroup>
    <Content Include="GameData\KerbalHealth\icon.png" />
    <None Include="GameData\KerbalHealth\Patches\KHDMOS.cfg" />
    <Content Include="GameData\KerbalHealth\toolbar.png" />
  </ItemGroup>
  <ItemGroup>
    <None Include="GameData\KerbalHealth\KerbalHealth.cfg" />
    <None Include="GameData\KerbalHealth\Patches\KHEPL.cfg" />
    <None Include="GameData\KerbalHealth\Patches\KHFelineUtilityRover.cfg" />
    <None Include="GameData\KerbalHealth\Patches\KHFTT.cfg" />
    <None Include="GameData\KerbalHealth\Patches\KHKaribou.cfg" />
    <None Include="GameData\KerbalHealth\Patches\KHNFA.cfg" />
    <None Include="GameData\KerbalHealth\Patches\KHNFE.cfg" />
    <None Include="GameData\KerbalHealth\Patches\KHMalemute.cfg" />
    <None Include="GameData\KerbalHealth\Patches\KHSEP.cfg" />
    <None Include="GameData\KerbalHealth\Patches\KHSSPX.cfg" />
    <None Include="GameData\KerbalHealth\Patches\KHTantares.cfg" />
    <None Include="GameData\KerbalHealth\Patches\KHTokamak.cfg" />
    <None Include="KerbalHealth.netkan" />
    <None Include="GameData\KerbalHealth\KerbalHealth.version" />
    <None Include="GameData\KerbalHealth\LICENSE" />
    <None Include="GameData\KerbalHealth\Patches\General.cfg" />
    <None Include="GameData\KerbalHealth\Patches\KHAtomicAge.cfg" />
    <None Include="GameData\KerbalHealth\Patches\KHBDB.cfg" />
    <None Include="GameData\KerbalHealth\Patches\KHDeepFreeze.cfg" />
    <None Include="GameData\KerbalHealth\Patches\KHDSEV.cfg" />
    <None Include="GameData\KerbalHealth\Patches\KHFASA.cfg" />
    <None Include="GameData\KerbalHealth\Patches\KHB9.cfg" />
    <None Include="GameData\KerbalHealth\Patches\KHDeadlyReentry.cfg" />
    <None Include="GameData\KerbalHealth\Patches\KHFTmN.cfg" />
    <None Include="GameData\KerbalHealth\Patches\KHFTmN_New.cfg" />
    <None Include="GameData\KerbalHealth\Patches\KHIE.cfg" />
    <None Include="GameData\KerbalHealth\Patches\KHKerbalAtomics.cfg" />
    <None Include="GameData\KerbalHealth\Patches\KHKPBS.cfg" />
    <None Include="GameData\KerbalHealth\Patches\KHMakingHistory.cfg" />
    <None Include="GameData\KerbalHealth\Patches\KHMKS.cfg" />
    <None Include="GameData\KerbalHealth\Patches\KHRLA.cfg" />
    <None Include="GameData\KerbalHealth\Patches\KHRSCapsuledyne.cfg" />
    <None Include="GameData\KerbalHealth\Patches\KHSpaceY.cfg" />
    <None Include="GameData\KerbalHealth\Patches\KHSSTU.cfg" />
    <None Include="GameData\KerbalHealth\Patches\KHStock.cfg" />
    <None Include="GameData\KerbalHealth\Patches\KHUSILS.cfg" />
    <None Include="README.md" />
    <None Include="GameData\KerbalHealth\Resources.cfg" />
  </ItemGroup>
  <ItemGroup />
  <Import Project="$(MSBuildToolsPath)\Microsoft.CSharp.targets" />
  <!-- To modify your build process, add your task inside one of the targets below and uncomment it. 
       Other similar extension points exist, see Microsoft.Common.targets.
  <Target Name="BeforeBuild">
  </Target>
  <Target Name="AfterBuild">
  </Target>
  -->
</Project><|MERGE_RESOLUTION|>--- conflicted
+++ resolved
@@ -1,186 +1,150 @@
-﻿<?xml version="1.0" encoding="utf-8"?>
-<Project ToolsVersion="14.0" DefaultTargets="Build" xmlns="http://schemas.microsoft.com/developer/msbuild/2003">
-  <Import Project="$(MSBuildExtensionsPath)\$(MSBuildToolsVersion)\Microsoft.Common.props" Condition="Exists('$(MSBuildExtensionsPath)\$(MSBuildToolsVersion)\Microsoft.Common.props')" />
-  <PropertyGroup>
-    <Configuration Condition=" '$(Configuration)' == '' ">Debug</Configuration>
-    <Platform Condition=" '$(Platform)' == '' ">AnyCPU</Platform>
-    <ProjectGuid>{75746849-FC55-40D3-BE28-7076DF47FDBD}</ProjectGuid>
-    <OutputType>Library</OutputType>
-    <AppDesignerFolder>Properties</AppDesignerFolder>
-    <RootNamespace>KerbalHealth</RootNamespace>
-    <AssemblyName>KerbalHealth</AssemblyName>
-    <TargetFrameworkVersion>v3.5</TargetFrameworkVersion>
-    <FileAlignment>512</FileAlignment>
-    <TargetFrameworkProfile />
-  </PropertyGroup>
-  <PropertyGroup Condition=" '$(Configuration)|$(Platform)' == 'Debug|AnyCPU' ">
-    <DebugSymbols>true</DebugSymbols>
-    <DebugType>full</DebugType>
-    <Optimize>false</Optimize>
-    <OutputPath>..\..\..\SteamLibrary\steamapps\common\Kerbal Space Program\GameData\KerbalHealth\</OutputPath>
-    <DefineConstants>DEBUG;TRACE</DefineConstants>
-    <ErrorReport>prompt</ErrorReport>
-    <WarningLevel>4</WarningLevel>
-    <Prefer32Bit>false</Prefer32Bit>
-  </PropertyGroup>
-  <PropertyGroup Condition=" '$(Configuration)|$(Platform)' == 'Release|AnyCPU' ">
-    <DebugType>pdbonly</DebugType>
-    <Optimize>true</Optimize>
-    <OutputPath>bin\Release\</OutputPath>
-    <DefineConstants>TRACE</DefineConstants>
-    <ErrorReport>prompt</ErrorReport>
-    <WarningLevel>4</WarningLevel>
-    <Prefer32Bit>false</Prefer32Bit>
-  </PropertyGroup>
-  <ItemGroup>
-    <Reference Include="Assembly-CSharp, Version=0.0.0.0, Culture=neutral, processorArchitecture=MSIL">
-      <SpecificVersion>False</SpecificVersion>
-<<<<<<< HEAD
-      <HintPath>..\..\..\..\Steam\steamapps\common\KSP JNSQ\KSP_x64_Data\Managed\Assembly-CSharp.dll</HintPath>
-    </Reference>
-    <Reference Include="Assembly-CSharp-firstpass, Version=0.0.0.0, Culture=neutral, processorArchitecture=MSIL">
-      <SpecificVersion>False</SpecificVersion>
-      <HintPath>..\..\..\..\Steam\steamapps\common\KSP JNSQ\KSP_x64_Data\Managed\Assembly-CSharp-firstpass.dll</HintPath>
-=======
-      <HintPath>..\..\..\SteamLibrary\steamapps\common\Kerbal Space Program\KSP_x64_Data\Managed\Assembly-CSharp.dll</HintPath>
-      <Private>False</Private>
-    </Reference>
-    <Reference Include="Assembly-CSharp-firstpass, Version=0.0.0.0, Culture=neutral, processorArchitecture=MSIL">
-      <SpecificVersion>False</SpecificVersion>
-      <HintPath>..\..\..\SteamLibrary\steamapps\common\Kerbal Space Program\KSP_x64_Data\Managed\Assembly-CSharp-firstpass.dll</HintPath>
-      <Private>False</Private>
->>>>>>> 2a3428bc
-    </Reference>
-    <Reference Include="System" />
-    <Reference Include="System.Core" />
-    <Reference Include="System.Xml.Linq" />
-    <Reference Include="System.Data.DataSetExtensions" />
-    <Reference Include="System.Data" />
-    <Reference Include="System.Xml" />
-    <Reference Include="UnityEngine, Version=0.0.0.0, Culture=neutral, processorArchitecture=MSIL">
-      <SpecificVersion>False</SpecificVersion>
-<<<<<<< HEAD
-      <HintPath>..\..\..\..\Steam\steamapps\common\KSP JNSQ\KSP_x64_Data\Managed\UnityEngine.dll</HintPath>
-    </Reference>
-    <Reference Include="UnityEngine.UI, Version=1.0.0.0, Culture=neutral, processorArchitecture=MSIL">
-      <SpecificVersion>False</SpecificVersion>
-      <HintPath>..\..\..\..\Steam\steamapps\common\KSP JNSQ\KSP_x64_Data\Managed\UnityEngine.UI.dll</HintPath>
-=======
-      <HintPath>..\..\..\SteamLibrary\steamapps\common\Kerbal Space Program\KSP_x64_Data\Managed\UnityEngine.dll</HintPath>
-      <Private>False</Private>
-    </Reference>
-    <Reference Include="UnityEngine.AnimationModule">
-      <HintPath>..\..\..\SteamLibrary\steamapps\common\Kerbal Space Program\KSP_x64_Data\Managed\UnityEngine.AnimationModule.dll</HintPath>
-      <Private>False</Private>
-    </Reference>
-    <Reference Include="UnityEngine.CoreModule">
-      <HintPath>..\..\..\SteamLibrary\steamapps\common\Kerbal Space Program\KSP_x64_Data\Managed\UnityEngine.CoreModule.dll</HintPath>
-      <Private>False</Private>
-    </Reference>
-    <Reference Include="UnityEngine.ImageConversionModule">
-      <HintPath>..\..\..\SteamLibrary\steamapps\common\Kerbal Space Program\KSP_x64_Data\Managed\UnityEngine.ImageConversionModule.dll</HintPath>
-      <Private>False</Private>
-    </Reference>
-    <Reference Include="UnityEngine.TextRenderingModule">
-      <HintPath>..\..\..\SteamLibrary\steamapps\common\Kerbal Space Program\KSP_x64_Data\Managed\UnityEngine.TextRenderingModule.dll</HintPath>
-      <Private>False</Private>
-    </Reference>
-    <Reference Include="UnityEngine.UI, Version=1.0.0.0, Culture=neutral, processorArchitecture=MSIL">
-      <SpecificVersion>False</SpecificVersion>
-      <HintPath>..\..\..\SteamLibrary\steamapps\common\Kerbal Space Program\KSP_x64_Data\Managed\UnityEngine.UI.dll</HintPath>
-      <Private>False</Private>
->>>>>>> 2a3428bc
-    </Reference>
-  </ItemGroup>
-  <ItemGroup>
-    <Compile Include="RadStorm.cs" />
-    <Compile Include="RadStormType.cs" />
-    <Compile Include="StressFactor.cs" />
-    <Compile Include="ChanceModifier.cs" />
-    <Compile Include="ModuleHealthEnvironmentSensor.cs" />
-    <Compile Include="Outcome.cs" />
-    <Compile Include="PlanetHealthConfig.cs" />
-    <Compile Include="ConnectedFactor.cs" />
-    <Compile Include="Core.cs" />
-    <Compile Include="DFWrapper.cs" />
-    <Compile Include="HealthCondition.cs" />
-    <Compile Include="HealthEffect.cs" />
-    <Compile Include="KerbalHealthFactorsSettings.cs" />
-    <Compile Include="HealthFactor.cs" />
-    <Compile Include="EVAFactor.cs" />
-    <Compile Include="KerbalHealthQuirkSettings.cs" />
-    <Compile Include="KerbalHealthRadiationSettings.cs" />
-    <Compile Include="KSCFactor.cs" />
-    <Compile Include="Logic.cs" />
-    <Compile Include="LonelinessFactor.cs" />
-    <Compile Include="HomeFactor.cs" />
-    <Compile Include="MicrogravityFactor.cs" />
-    <Compile Include="ModuleKerbalHealth.cs" />
-    <Compile Include="KerbalHealthEditorReport.cs" />
-    <Compile Include="KerbalHealthStatus.cs" />
-    <Compile Include="KerbalHealthList.cs" />
-    <Compile Include="KerbalHealthScenario.cs" />
-    <Compile Include="ConfinementFactor.cs" />
-    <Compile Include="Properties\AssemblyInfo.cs" />
-    <Compile Include="KerbalHealthGeneralSettings.cs" />
-    <Compile Include="ConditionsFactor.cs" />
-    <Compile Include="ToolbarWrapper.cs" />
-    <Compile Include="Quirk.cs" />
-    <Compile Include="HealthModifierSet.cs" />
-    <Compile Include="TrainingPart.cs" />
-  </ItemGroup>
-  <ItemGroup>
-    <Content Include="GameData\KerbalHealth\icon.png" />
-    <None Include="GameData\KerbalHealth\Patches\KHDMOS.cfg" />
-    <Content Include="GameData\KerbalHealth\toolbar.png" />
-  </ItemGroup>
-  <ItemGroup>
-    <None Include="GameData\KerbalHealth\KerbalHealth.cfg" />
-    <None Include="GameData\KerbalHealth\Patches\KHEPL.cfg" />
-    <None Include="GameData\KerbalHealth\Patches\KHFelineUtilityRover.cfg" />
-    <None Include="GameData\KerbalHealth\Patches\KHFTT.cfg" />
-    <None Include="GameData\KerbalHealth\Patches\KHKaribou.cfg" />
-    <None Include="GameData\KerbalHealth\Patches\KHNFA.cfg" />
-    <None Include="GameData\KerbalHealth\Patches\KHNFE.cfg" />
-    <None Include="GameData\KerbalHealth\Patches\KHMalemute.cfg" />
-    <None Include="GameData\KerbalHealth\Patches\KHSEP.cfg" />
-    <None Include="GameData\KerbalHealth\Patches\KHSSPX.cfg" />
-    <None Include="GameData\KerbalHealth\Patches\KHTantares.cfg" />
-    <None Include="GameData\KerbalHealth\Patches\KHTokamak.cfg" />
-    <None Include="KerbalHealth.netkan" />
-    <None Include="GameData\KerbalHealth\KerbalHealth.version" />
-    <None Include="GameData\KerbalHealth\LICENSE" />
-    <None Include="GameData\KerbalHealth\Patches\General.cfg" />
-    <None Include="GameData\KerbalHealth\Patches\KHAtomicAge.cfg" />
-    <None Include="GameData\KerbalHealth\Patches\KHBDB.cfg" />
-    <None Include="GameData\KerbalHealth\Patches\KHDeepFreeze.cfg" />
-    <None Include="GameData\KerbalHealth\Patches\KHDSEV.cfg" />
-    <None Include="GameData\KerbalHealth\Patches\KHFASA.cfg" />
-    <None Include="GameData\KerbalHealth\Patches\KHB9.cfg" />
-    <None Include="GameData\KerbalHealth\Patches\KHDeadlyReentry.cfg" />
-    <None Include="GameData\KerbalHealth\Patches\KHFTmN.cfg" />
-    <None Include="GameData\KerbalHealth\Patches\KHFTmN_New.cfg" />
-    <None Include="GameData\KerbalHealth\Patches\KHIE.cfg" />
-    <None Include="GameData\KerbalHealth\Patches\KHKerbalAtomics.cfg" />
-    <None Include="GameData\KerbalHealth\Patches\KHKPBS.cfg" />
-    <None Include="GameData\KerbalHealth\Patches\KHMakingHistory.cfg" />
-    <None Include="GameData\KerbalHealth\Patches\KHMKS.cfg" />
-    <None Include="GameData\KerbalHealth\Patches\KHRLA.cfg" />
-    <None Include="GameData\KerbalHealth\Patches\KHRSCapsuledyne.cfg" />
-    <None Include="GameData\KerbalHealth\Patches\KHSpaceY.cfg" />
-    <None Include="GameData\KerbalHealth\Patches\KHSSTU.cfg" />
-    <None Include="GameData\KerbalHealth\Patches\KHStock.cfg" />
-    <None Include="GameData\KerbalHealth\Patches\KHUSILS.cfg" />
-    <None Include="README.md" />
-    <None Include="GameData\KerbalHealth\Resources.cfg" />
-  </ItemGroup>
-  <ItemGroup />
-  <Import Project="$(MSBuildToolsPath)\Microsoft.CSharp.targets" />
-  <!-- To modify your build process, add your task inside one of the targets below and uncomment it. 
-       Other similar extension points exist, see Microsoft.Common.targets.
-  <Target Name="BeforeBuild">
-  </Target>
-  <Target Name="AfterBuild">
-  </Target>
-  -->
+﻿<?xml version="1.0" encoding="utf-8"?>
+<Project ToolsVersion="14.0" DefaultTargets="Build" xmlns="http://schemas.microsoft.com/developer/msbuild/2003">
+  <Import Project="$(MSBuildExtensionsPath)\$(MSBuildToolsVersion)\Microsoft.Common.props" Condition="Exists('$(MSBuildExtensionsPath)\$(MSBuildToolsVersion)\Microsoft.Common.props')" />
+  <PropertyGroup>
+    <Configuration Condition=" '$(Configuration)' == '' ">Debug</Configuration>
+    <Platform Condition=" '$(Platform)' == '' ">AnyCPU</Platform>
+    <ProjectGuid>{75746849-FC55-40D3-BE28-7076DF47FDBD}</ProjectGuid>
+    <OutputType>Library</OutputType>
+    <AppDesignerFolder>Properties</AppDesignerFolder>
+    <RootNamespace>KerbalHealth</RootNamespace>
+    <AssemblyName>KerbalHealth</AssemblyName>
+    <TargetFrameworkVersion>v3.5</TargetFrameworkVersion>
+    <FileAlignment>512</FileAlignment>
+    <TargetFrameworkProfile />
+  </PropertyGroup>
+  <PropertyGroup Condition=" '$(Configuration)|$(Platform)' == 'Debug|AnyCPU' ">
+    <DebugSymbols>true</DebugSymbols>
+    <DebugType>full</DebugType>
+    <Optimize>false</Optimize>
+    <OutputPath>..\..\..\SteamLibrary\steamapps\common\Kerbal Space Program\GameData\KerbalHealth\</OutputPath>
+    <DefineConstants>DEBUG;TRACE</DefineConstants>
+    <ErrorReport>prompt</ErrorReport>
+    <WarningLevel>4</WarningLevel>
+    <Prefer32Bit>false</Prefer32Bit>
+  </PropertyGroup>
+  <PropertyGroup Condition=" '$(Configuration)|$(Platform)' == 'Release|AnyCPU' ">
+    <DebugType>pdbonly</DebugType>
+    <Optimize>true</Optimize>
+    <OutputPath>bin\Release\</OutputPath>
+    <DefineConstants>TRACE</DefineConstants>
+    <ErrorReport>prompt</ErrorReport>
+    <WarningLevel>4</WarningLevel>
+    <Prefer32Bit>false</Prefer32Bit>
+  </PropertyGroup>
+  <ItemGroup>
+    <Reference Include="Assembly-CSharp, Version=0.0.0.0, Culture=neutral, processorArchitecture=MSIL">
+      <SpecificVersion>False</SpecificVersion>
+      <HintPath>..\..\..\..\Steam\steamapps\common\KSP JNSQ\KSP_x64_Data\Managed\Assembly-CSharp.dll</HintPath>
+    </Reference>
+    <Reference Include="Assembly-CSharp-firstpass, Version=0.0.0.0, Culture=neutral, processorArchitecture=MSIL">
+      <SpecificVersion>False</SpecificVersion>
+      <HintPath>..\..\..\..\Steam\steamapps\common\KSP JNSQ\KSP_x64_Data\Managed\Assembly-CSharp-firstpass.dll</HintPath>
+    </Reference>
+    <Reference Include="System" />
+    <Reference Include="System.Core" />
+    <Reference Include="System.Xml.Linq" />
+    <Reference Include="System.Data.DataSetExtensions" />
+    <Reference Include="System.Data" />
+    <Reference Include="System.Xml" />
+    <Reference Include="UnityEngine, Version=0.0.0.0, Culture=neutral, processorArchitecture=MSIL">
+      <SpecificVersion>False</SpecificVersion>
+      <HintPath>..\..\..\..\Steam\steamapps\common\KSP JNSQ\KSP_x64_Data\Managed\UnityEngine.dll</HintPath>
+    </Reference>
+    <Reference Include="UnityEngine.UI, Version=1.0.0.0, Culture=neutral, processorArchitecture=MSIL">
+      <SpecificVersion>False</SpecificVersion>
+      <HintPath>..\..\..\..\Steam\steamapps\common\KSP JNSQ\KSP_x64_Data\Managed\UnityEngine.UI.dll</HintPath>
+    </Reference>
+  </ItemGroup>
+  <ItemGroup>
+    <Compile Include="RadStorm.cs" />
+    <Compile Include="RadStormType.cs" />
+    <Compile Include="StressFactor.cs" />
+    <Compile Include="ChanceModifier.cs" />
+    <Compile Include="ModuleHealthEnvironmentSensor.cs" />
+    <Compile Include="Outcome.cs" />
+    <Compile Include="PlanetHealthConfig.cs" />
+    <Compile Include="ConnectedFactor.cs" />
+    <Compile Include="Core.cs" />
+    <Compile Include="DFWrapper.cs" />
+    <Compile Include="HealthCondition.cs" />
+    <Compile Include="HealthEffect.cs" />
+    <Compile Include="KerbalHealthFactorsSettings.cs" />
+    <Compile Include="HealthFactor.cs" />
+    <Compile Include="EVAFactor.cs" />
+    <Compile Include="KerbalHealthQuirkSettings.cs" />
+    <Compile Include="KerbalHealthRadiationSettings.cs" />
+    <Compile Include="KSCFactor.cs" />
+    <Compile Include="Logic.cs" />
+    <Compile Include="LonelinessFactor.cs" />
+    <Compile Include="HomeFactor.cs" />
+    <Compile Include="MicrogravityFactor.cs" />
+    <Compile Include="ModuleKerbalHealth.cs" />
+    <Compile Include="KerbalHealthEditorReport.cs" />
+    <Compile Include="KerbalHealthStatus.cs" />
+    <Compile Include="KerbalHealthList.cs" />
+    <Compile Include="KerbalHealthScenario.cs" />
+    <Compile Include="ConfinementFactor.cs" />
+    <Compile Include="Properties\AssemblyInfo.cs" />
+    <Compile Include="KerbalHealthGeneralSettings.cs" />
+    <Compile Include="ConditionsFactor.cs" />
+    <Compile Include="ToolbarWrapper.cs" />
+    <Compile Include="Quirk.cs" />
+    <Compile Include="HealthModifierSet.cs" />
+    <Compile Include="TrainingPart.cs" />
+  </ItemGroup>
+  <ItemGroup>
+    <Content Include="GameData\KerbalHealth\icon.png" />
+    <None Include="GameData\KerbalHealth\Patches\KHDMOS.cfg" />
+    <Content Include="GameData\KerbalHealth\toolbar.png" />
+  </ItemGroup>
+  <ItemGroup>
+    <None Include="GameData\KerbalHealth\KerbalHealth.cfg" />
+    <None Include="GameData\KerbalHealth\Patches\KHEPL.cfg" />
+    <None Include="GameData\KerbalHealth\Patches\KHFelineUtilityRover.cfg" />
+    <None Include="GameData\KerbalHealth\Patches\KHFTT.cfg" />
+    <None Include="GameData\KerbalHealth\Patches\KHKaribou.cfg" />
+    <None Include="GameData\KerbalHealth\Patches\KHNFA.cfg" />
+    <None Include="GameData\KerbalHealth\Patches\KHNFE.cfg" />
+    <None Include="GameData\KerbalHealth\Patches\KHMalemute.cfg" />
+    <None Include="GameData\KerbalHealth\Patches\KHSEP.cfg" />
+    <None Include="GameData\KerbalHealth\Patches\KHSSPX.cfg" />
+    <None Include="GameData\KerbalHealth\Patches\KHTantares.cfg" />
+    <None Include="GameData\KerbalHealth\Patches\KHTokamak.cfg" />
+    <None Include="KerbalHealth.netkan" />
+    <None Include="GameData\KerbalHealth\KerbalHealth.version" />
+    <None Include="GameData\KerbalHealth\LICENSE" />
+    <None Include="GameData\KerbalHealth\Patches\General.cfg" />
+    <None Include="GameData\KerbalHealth\Patches\KHAtomicAge.cfg" />
+    <None Include="GameData\KerbalHealth\Patches\KHBDB.cfg" />
+    <None Include="GameData\KerbalHealth\Patches\KHDeepFreeze.cfg" />
+    <None Include="GameData\KerbalHealth\Patches\KHDSEV.cfg" />
+    <None Include="GameData\KerbalHealth\Patches\KHFASA.cfg" />
+    <None Include="GameData\KerbalHealth\Patches\KHB9.cfg" />
+    <None Include="GameData\KerbalHealth\Patches\KHDeadlyReentry.cfg" />
+    <None Include="GameData\KerbalHealth\Patches\KHFTmN.cfg" />
+    <None Include="GameData\KerbalHealth\Patches\KHFTmN_New.cfg" />
+    <None Include="GameData\KerbalHealth\Patches\KHIE.cfg" />
+    <None Include="GameData\KerbalHealth\Patches\KHKerbalAtomics.cfg" />
+    <None Include="GameData\KerbalHealth\Patches\KHKPBS.cfg" />
+    <None Include="GameData\KerbalHealth\Patches\KHMakingHistory.cfg" />
+    <None Include="GameData\KerbalHealth\Patches\KHMKS.cfg" />
+    <None Include="GameData\KerbalHealth\Patches\KHRLA.cfg" />
+    <None Include="GameData\KerbalHealth\Patches\KHRSCapsuledyne.cfg" />
+    <None Include="GameData\KerbalHealth\Patches\KHSpaceY.cfg" />
+    <None Include="GameData\KerbalHealth\Patches\KHSSTU.cfg" />
+    <None Include="GameData\KerbalHealth\Patches\KHStock.cfg" />
+    <None Include="GameData\KerbalHealth\Patches\KHUSILS.cfg" />
+    <None Include="README.md" />
+    <None Include="GameData\KerbalHealth\Resources.cfg" />
+  </ItemGroup>
+  <ItemGroup />
+  <Import Project="$(MSBuildToolsPath)\Microsoft.CSharp.targets" />
+  <!-- To modify your build process, add your task inside one of the targets below and uncomment it. 
+       Other similar extension points exist, see Microsoft.Common.targets.
+  <Target Name="BeforeBuild">
+  </Target>
+  <Target Name="AfterBuild">
+  </Target>
+  -->
 </Project>