--- conflicted
+++ resolved
@@ -157,20 +157,12 @@
                 if (decay > 0) return Localizer.Format("#KH_Module_type2");//"Health Poisoning"
                 switch (multiplyFactor.ToLower())
                 {
-<<<<<<< HEAD
                     case "stress": return "Stress Relief";
-                    case "confinement": return "Comforts";
-                    case "loneliness": return "Meditation";
-                    case "microgravity": return (multiplier <= 0.25) ? "Paragravity" : "Exercise Equipment";
-                    case "connected": return "TV Set";
-                    case "sickness": return "Sick Bay";
-=======
                     case "confinement": return Localizer.Format("#KH_Module_type3");//"Comforts"
                     case "loneliness": return Localizer.Format("#KH_Module_type4");//"Meditation"
                     case "microgravity": return (multiplier <= 0.25) ? Localizer.Format("#KH_Module_type5") : Localizer.Format("#KH_Module_type6");//"Paragravity""Exercise Equipment"
                     case "connected": return Localizer.Format("#KH_Module_type7");//"TV Set"
                     case "sickness": return Localizer.Format("#KH_Module_type8");//"Sick Bay"
->>>>>>> 2a3428bc
                 }
                 if (space > 0) return Localizer.Format("#KH_Module_type9");//"Living Space"
                 if (shielding > 0) return Localizer.Format("#KH_Module_type10");//"RadShield"
@@ -192,19 +184,6 @@
         public override string GetInfo()
         {
             string res = "";
-<<<<<<< HEAD
-            if (hpChangePerDay != 0) res = "\nHealth points: " + hpChangePerDay.ToString("F1") + "/day";
-            if (recuperation != 0) res += "\nRecuperation: " + recuperation.ToString("F1") + "%/day";
-            if (decay != 0) res += "\nHealth decay: " + decay.ToString("F1") + "%/day";
-            if (multiplier != 1) res += "\n" + multiplier.ToString("F2") + "x " + multiplyFactor;
-            if (crewCap > 0) res += " for up to " + crewCap + " kerbal" + (crewCap != 1 ? "s" : "");
-            if (space != 0) res += "\nSpace: " + space.ToString("F1");
-            if (resourceConsumption != 0) res += "\n" + ResourceDefinition.abbreviation + ": " + resourceConsumption.ToString("F2") + "/sec.";
-            if (resourceConsumptionPerKerbal != 0) res += "\n" + ResourceDefinition.abbreviation + " per Kerbal: " + resourceConsumptionPerKerbal.ToString("F2") + "/sec.";
-            if (shielding != 0) res += "\nShielding rating: " + shielding.ToString("F1");
-            if (radioactivity != 0) res += "\nRadioactive emission: " + radioactivity.ToString("N0") + "/day";
-            if (complexity != 0) res += "\nTraining complexity: " + (complexity * 100).ToString("N0") + "%";
-=======
             if (hpChangePerDay != 0) res = Localizer.Format("#KH_Module_info1", hpChangePerDay.ToString("F1"));//"\nHealth points: " +  + "/day"
             if (recuperation != 0) res += Localizer.Format("#KH_Module_info2", recuperation.ToString("F1"));//"\nRecuperation: " +  + "%/day"
             if (decay != 0) res += Localizer.Format("#KH_Module_info3", decay.ToString("F1"));//"\nHealth decay: " +  + "%/day"
@@ -215,7 +194,7 @@
             if (resourceConsumptionPerKerbal != 0) res += Localizer.Format("#KH_Module_info8", ResourceDefinition.abbreviation,resourceConsumptionPerKerbal.ToString("F2"));//"\n" +  + " per Kerbal: " +  + "/sec."
             if (shielding != 0) res += Localizer.Format("#KH_Module_info9", shielding.ToString("F1"));//"\nShielding rating: " + 
             if (radioactivity != 0) res += Localizer.Format("#KH_Module_info10", radioactivity.ToString("N0"));//"\nRadioactive emission: " +  + "/day"
->>>>>>> 2a3428bc
+            if (complexity != 0) res += "\nTraining complexity: " + (complexity * 100).ToString("N0") + "%";
             if (res == "") return "";
             return  Localizer.Format("#KH_Module_typetitle", Title)+ res;//"Module type: " + 
         }
