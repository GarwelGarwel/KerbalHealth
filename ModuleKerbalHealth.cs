--- conflicted
+++ resolved
@@ -197,12 +197,8 @@
         /// <returns>The title to display in the tooltip of the planner UI.</returns>
         public string PlannerUpdate(List<KeyValuePair<string, double>> resources, CelestialBody body, Dictionary<string, double> environment)
         {
-<<<<<<< HEAD
-            if (!KerbalHealthGeneralSettings.Instance.modEnabled)
+            if (!KerbalHealthGeneralSettings.Instance.modEnabled || !isActive)
                 return null;
-=======
-            if (!Core.ModEnabled || !isActive) return null;
->>>>>>> 9bccc46b
             resources.Add(new KeyValuePair<string, double>(resource, -ecPerSec));
             return Title.ToLower();
         }
